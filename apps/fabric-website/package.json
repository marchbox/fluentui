{
  "name": "@uifabric/fabric-website",
  "version": "6.18.1",
  "description": "Reusable React components for building experiences for Office 365.",
  "main": "lib-commonjs/index.js",
  "module": "lib/index.js",
  "sideEffects": true,
  "typings": "lib/index.d.ts",
  "repository": {
    "type": "git",
    "url": "https://github.com/OfficeDev/office-ui-fabric-react"
  },
  "scripts": {
    "build": "node node_modules/@uifabric/build/just.js build",
    "create-flight-config": "node node_modules/@uifabric/build/just.js create-flight-config",
    "just": "node node_modules/@uifabric/build/just.js",
    "clean": "node node_modules/@uifabric/build/just.js clean",
    "code-style": "node node_modules/@uifabric/build/just.js code-style",
    "start": "node node_modules/@uifabric/build/just.js dev",
    "production": "node --max_old_space_size=8192 node_modules/@uifabric/build/just.js build --production",
    "dogfood": "node --max_old_space_size=8192 node_modules/@uifabric/build/just.js build --dogfood",
    "startuhf": "node node_modules/@uifabric/build/just.js dev --webpackConfig webpack.uhf.serve.config.js"
  },
  "license": "MIT",
  "disabledTasks": [
    "verify-api-extractor",
    "jest"
  ],
  "devDependencies": {
    "@types/es6-promise": "0.0.32",
    "@types/node": "^8.10.29",
    "@types/react": ">=16.8.0 <17.0.0",
    "@types/react-dom": ">=16.8.0 <17.0.0",
    "@types/resemblejs": "~1.3.28",
    "@types/webpack-env": "1.13.9",
    "@uifabric/prettier-rules": "^1.0.2",
    "@uifabric/tslint-rules": "^1.0.2",
    "es6-promise": "^4.1.0",
    "es6-weak-map": "^2.0.2",
    "highlight.js": "^9.12.0",
    "office-ui-fabric-core": "10.0.0",
    "react": ">=16.8.0 <17.0.0",
    "react-dom": ">=16.8.0 <17.0.0",
    "react-highlight": "0.10.0",
    "write-file-webpack-plugin": "^4.1.0",
    "@uifabric/build": "*"
  },
  "dependencies": {
    "@microsoft/load-themed-styles": "^1.7.13",
<<<<<<< HEAD
    "@uifabric/api-docs": "^1.0.1",
    "@uifabric/example-app-base": "^6.17.4",
    "@uifabric/experiments": "^6.75.0",
    "@uifabric/fabric-website-resources": "^6.17.1",
    "@uifabric/file-type-icons": "^6.4.8",
    "@uifabric/fluent-theme": "^0.16.6",
    "@uifabric/icons": "^6.5.1",
    "@uifabric/legacy": "^6.164.5",
=======
    "@uifabric/api-docs": "^1.1.1",
    "@uifabric/example-app-base": "^6.20.1",
    "@uifabric/experiments": "^6.76.2",
    "@uifabric/fabric-website-resources": "^6.18.1",
    "@uifabric/file-type-icons": "^6.4.9",
    "@uifabric/fluent-theme": "^0.16.9",
    "@uifabric/icons": "^6.5.2",
>>>>>>> 96b7dc34
    "@uifabric/set-version": "^1.1.3",
    "@uifabric/theme-samples": "^0.1.6",
    "react-app-polyfill": "~1.0.1",
    "json-loader": "^0.5.7",
    "office-ui-fabric-react": "^6.181.1",
    "tslib": "^1.7.1",
    "whatwg-fetch": "2.0.4"
  }
}<|MERGE_RESOLUTION|>--- conflicted
+++ resolved
@@ -47,16 +47,6 @@
   },
   "dependencies": {
     "@microsoft/load-themed-styles": "^1.7.13",
-<<<<<<< HEAD
-    "@uifabric/api-docs": "^1.0.1",
-    "@uifabric/example-app-base": "^6.17.4",
-    "@uifabric/experiments": "^6.75.0",
-    "@uifabric/fabric-website-resources": "^6.17.1",
-    "@uifabric/file-type-icons": "^6.4.8",
-    "@uifabric/fluent-theme": "^0.16.6",
-    "@uifabric/icons": "^6.5.1",
-    "@uifabric/legacy": "^6.164.5",
-=======
     "@uifabric/api-docs": "^1.1.1",
     "@uifabric/example-app-base": "^6.20.1",
     "@uifabric/experiments": "^6.76.2",
@@ -64,7 +54,7 @@
     "@uifabric/file-type-icons": "^6.4.9",
     "@uifabric/fluent-theme": "^0.16.9",
     "@uifabric/icons": "^6.5.2",
->>>>>>> 96b7dc34
+    "@uifabric/legacy": "^6.164.5",
     "@uifabric/set-version": "^1.1.3",
     "@uifabric/theme-samples": "^0.1.6",
     "react-app-polyfill": "~1.0.1",
