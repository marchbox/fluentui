--- conflicted
+++ resolved
@@ -30,15 +30,9 @@
     "@uifabric/merge-styles": "^6.18.0",
     "@uifabric/set-version": "^1.1.3",
     "es6-promise": "^4.1.0",
-<<<<<<< HEAD
-    "office-ui-fabric-react": "^6.188.1",
+    "office-ui-fabric-react": "^6.189.0",
     "react": ">=16.8.0 <17.0.0",
     "react-dom": ">=16.8.0 <17.0.0",
-=======
-    "office-ui-fabric-react": "^6.189.0",
-    "react-dom": "~16.6.3",
-    "react": "~16.6.3",
->>>>>>> 3b8bf83c
     "tslib": "^1.7.1"
   }
 }