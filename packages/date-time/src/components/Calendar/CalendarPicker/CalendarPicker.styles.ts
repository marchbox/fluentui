import { ICalendarPickerStyleProps, ICalendarPickerStyles } from './CalendarPicker.types';
import { normalize, FontSizes, FontWeights, getFocusStyle } from '@uifabric/styling';

export const getStyles = (props: ICalendarPickerStyleProps): ICalendarPickerStyles => {
  const { className, theme, hasHeaderClickCallback, highlightCurrent, highlightSelected } = props;
  const { palette } = theme;

  return {
    root: [
      normalize,
      {
        width: 196,
        padding: 12,
        boxSizing: 'content-box'
      },
      className
    ],
    headerContainer: {
      display: 'flex'
    },
    currentItemButton: [
      getFocusStyle(theme, { inset: -1 }),
      {
        fontSize: FontSizes.medium,
        fontWeight: FontWeights.semibold,
        textAlign: 'left',
        backgroundColor: 'transparent',
        flexGrow: 1,
        padding: '0 4px 0 10px',
        border: 'none'
      },
      hasHeaderClickCallback && {
        selectors: {
          '&:hover, &:active': {
            cursor: !hasHeaderClickCallback ? 'default' : 'pointer',
            color: palette.neutralDark,
            outline: '1px solid transparent',
            backgroundColor: palette.neutralLight
          }
        }
      }
    ],
    navigationButtonsContainer: {
      display: 'flex',
      alignItems: 'center'
    },
    navigationButton: [
      getFocusStyle(theme, { inset: -1 }),
      {
        width: 28,
        minWidth: 28,
        height: 28,
        minHeight: 28,
        display: 'block',
        textAlign: 'center',
        lineHeight: 28,
        fontSize: FontSizes.small,
        color: palette.neutralPrimary,
        borderRadius: 2,
        position: 'relative',
        backgroundColor: 'transparent',
        border: 'none',
        padding: 0,
        selectors: {
          '&:hover': {
            color: palette.neutralDark,
            cursor: 'pointer',
            outline: '1px solid transparent',
            backgroundColor: palette.neutralLight
          }
        }
      }
    ],
    gridContainer: {
      marginTop: 4
    },
    buttonRow: {
      marginBottom: 16,
      selectors: {
        '&:nth-child(n + 3)': {
          marginBottom: 0
        }
      }
    },
    itemButton: [
      getFocusStyle(theme, { inset: -1 }),
      {
        width: 40,
        height: 40,
        minWidth: 40,
        minHeight: 40,
        lineHeight: 40,
        fontSize: FontSizes.small,
<<<<<<< HEAD
        margin: '0 12px 16px 0',
=======
        padding: 0,
        margin: '0 12px 0 0',
>>>>>>> b8e86567
        color: palette.neutralPrimary,
        backgroundColor: 'transparent',
        border: 'none',
        borderRadius: 2,
        selectors: {
          '&:nth-child(4n + 4)': {
            marginRight: 0
          },
          '&:nth-child(n + 9)': {
            marginBottom: 0
          },
          '& div': {
            fontWeight: FontWeights.regular
          },
          '&:hover': {
            color: palette.neutralDark,
            backgroundColor: palette.neutralLight,
            cursor: 'pointer',
            outline: '1px solid transparent'
          },
          '&:active': {
            backgroundColor: palette.themeLight
          }
        }
      }
    ],
    current: highlightCurrent
      ? {
          color: palette.white,
          backgroundColor: palette.themePrimary,
          selectors: {
            '& div': {
              fontWeight: FontWeights.semibold
            },
            '&:hover': {
              backgroundColor: palette.themePrimary
            }
          }
        }
      : {},
    selected: highlightSelected
      ? {
          color: palette.neutralPrimary,
          backgroundColor: palette.themeLight,
          fontWeight: FontWeights.semibold,
          selectors: {
            '& div': {
              fontWeight: FontWeights.semibold
            },
            '&:hover, &:active': {
              backgroundColor: palette.themeLight
            }
          }
        }
      : {},
    disabled: {
      selectors: {
        '&, &:disabled, & button': {
          color: palette.neutralTertiaryAlt,
          pointerEvents: 'none'
        }
      }
    }
  };
};<|MERGE_RESOLUTION|>--- conflicted
+++ resolved
@@ -91,12 +91,8 @@
         minHeight: 40,
         lineHeight: 40,
         fontSize: FontSizes.small,
-<<<<<<< HEAD
+        padding: 0,
         margin: '0 12px 16px 0',
-=======
-        padding: 0,
-        margin: '0 12px 0 0',
->>>>>>> b8e86567
         color: palette.neutralPrimary,
         backgroundColor: 'transparent',
         border: 'none',
