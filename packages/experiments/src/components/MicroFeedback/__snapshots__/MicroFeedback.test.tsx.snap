--- conflicted
+++ resolved
@@ -57,20 +57,16 @@
               -moz-osx-font-smoothing: grayscale;
               -webkit-font-smoothing: antialiased;
               background-color: transparent;
-              border-radius: 0px;
+              border-radius: 2px;
               border: none;
               box-sizing: border-box;
-              color: #333333;
+              color: #0078d4;
               cursor: pointer;
               display: inline-block;
               font-family: 'Segoe UI', 'Segoe UI Web (West European)', 'Segoe UI', -apple-system, BlinkMacSystemFont, 'Roboto', 'Helvetica Neue', sans-serif;
               font-size: 14px;
               font-weight: 400;
               height: 32px;
-              margin-bottom: 0px;
-              margin-left: 0px;
-              margin-right: 0px;
-              margin-top: 0px;
               outline: transparent;
               padding-bottom: 0;
               padding-left: 4px;
@@ -87,14 +83,14 @@
               border: 0;
             }
             .ms-Fabric--isFocusVisible &:focus:after {
-              border: 1px solid #ffffff;
-              bottom: 0px;
+              border: 1px solid transparent;
+              bottom: 2px;
               content: "";
-              left: 0px;
-              outline: 1px solid #666666;
+              left: 2px;
+              outline: 1px solid #605e5c;
               position: absolute;
-              right: 0px;
-              top: 0px;
+              right: 2px;
+              top: 2px;
               z-index: 1;
             }
             @media screen and (-ms-high-contrast: active){.ms-Fabric--isFocusVisible &:focus:after {
@@ -111,14 +107,16 @@
               top: 0px;
             }
             &:hover {
-              color: #212121;
+              background-color: #f3f2f1;
+              color: #106ebe;
             }
             @media screen and (-ms-high-contrast: active){&:hover {
               border-color: Highlight;
               color: Highlight;
             }
             &:active {
-              color: #0078d4;
+              background-color: #edebe9;
+              color: #005a9e;
             }
         data-is-focusable={true}
         onClick={[Function]}
@@ -179,20 +177,16 @@
               -moz-osx-font-smoothing: grayscale;
               -webkit-font-smoothing: antialiased;
               background-color: transparent;
-              border-radius: 0px;
+              border-radius: 2px;
               border: none;
               box-sizing: border-box;
-              color: #333333;
+              color: #0078d4;
               cursor: pointer;
               display: inline-block;
               font-family: 'Segoe UI', 'Segoe UI Web (West European)', 'Segoe UI', -apple-system, BlinkMacSystemFont, 'Roboto', 'Helvetica Neue', sans-serif;
               font-size: 14px;
               font-weight: 400;
               height: 32px;
-              margin-bottom: 0px;
-              margin-left: 0px;
-              margin-right: 0px;
-              margin-top: 0px;
               outline: transparent;
               padding-bottom: 0;
               padding-left: 4px;
@@ -209,14 +203,14 @@
               border: 0;
             }
             .ms-Fabric--isFocusVisible &:focus:after {
-              border: 1px solid #ffffff;
-              bottom: 0px;
+              border: 1px solid transparent;
+              bottom: 2px;
               content: "";
-              left: 0px;
-              outline: 1px solid #666666;
+              left: 2px;
+              outline: 1px solid #605e5c;
               position: absolute;
-              right: 0px;
-              top: 0px;
+              right: 2px;
+              top: 2px;
               z-index: 1;
             }
             @media screen and (-ms-high-contrast: active){.ms-Fabric--isFocusVisible &:focus:after {
@@ -233,14 +227,16 @@
               top: 0px;
             }
             &:hover {
-              color: #212121;
+              background-color: #f3f2f1;
+              color: #106ebe;
             }
             @media screen and (-ms-high-contrast: active){&:hover {
               border-color: Highlight;
               color: Highlight;
             }
             &:active {
-              color: #0078d4;
+              background-color: #edebe9;
+              color: #005a9e;
             }
         data-is-focusable={true}
         onClick={[Function]}
@@ -322,88 +318,6 @@
         flex-shrink: 1;
       }
 >
-<<<<<<< HEAD
-  <div>
-    <button
-      className=
-          ms-Button
-          ms-Button--icon
-          {
-            -moz-osx-font-smoothing: grayscale;
-            -webkit-font-smoothing: antialiased;
-            background-color: transparent;
-            border-radius: 2px;
-            border: none;
-            box-sizing: border-box;
-            color: #0078d4;
-            cursor: pointer;
-            display: inline-block;
-            font-family: 'Segoe UI', 'Segoe UI Web (West European)', 'Segoe UI', -apple-system, BlinkMacSystemFont, 'Roboto', 'Helvetica Neue', sans-serif;
-            font-size: 14px;
-            font-weight: 400;
-            height: 32px;
-            outline: transparent;
-            padding-bottom: 0;
-            padding-left: 4px;
-            padding-right: 4px;
-            padding-top: 0;
-            position: relative;
-            text-align: center;
-            text-decoration: none;
-            user-select: none;
-            vertical-align: top;
-            width: 32px;
-          }
-          &::-moz-focus-inner {
-            border: 0;
-          }
-          .ms-Fabric--isFocusVisible &:focus:after {
-            border: 1px solid transparent;
-            bottom: 2px;
-            content: "";
-            left: 2px;
-            outline: 1px solid #605e5c;
-            position: absolute;
-            right: 2px;
-            top: 2px;
-            z-index: 1;
-          }
-          @media screen and (-ms-high-contrast: active){.ms-Fabric--isFocusVisible &:focus:after {
-            border: none;
-            bottom: -2px;
-            left: -2px;
-            outline-color: ButtonText;
-            right: -2px;
-            top: -2px;
-          }
-          &:active > * {
-            left: 0px;
-            position: relative;
-            top: 0px;
-          }
-          &:hover {
-            background-color: #f3f2f1;
-            color: #106ebe;
-          }
-          @media screen and (-ms-high-contrast: active){&:hover {
-            border-color: Highlight;
-            color: Highlight;
-          }
-          &:active {
-            background-color: #edebe9;
-            color: #005a9e;
-          }
-      data-is-focusable={true}
-      onClick={[Function]}
-      onKeyDown={[Function]}
-      onKeyPress={[Function]}
-      onKeyUp={[Function]}
-      onMouseDown={[Function]}
-      onMouseUp={[Function]}
-      type="button"
-    >
-      <div
-=======
   <div
     className=
         ms-Stack
@@ -428,7 +342,6 @@
   >
     <div>
       <button
->>>>>>> 02e5492d
         className=
             ms-Button
             ms-Button--icon
@@ -436,20 +349,16 @@
               -moz-osx-font-smoothing: grayscale;
               -webkit-font-smoothing: antialiased;
               background-color: transparent;
-              border-radius: 0px;
+              border-radius: 2px;
               border: none;
               box-sizing: border-box;
-              color: #333333;
+              color: #0078d4;
               cursor: pointer;
               display: inline-block;
               font-family: 'Segoe UI', 'Segoe UI Web (West European)', 'Segoe UI', -apple-system, BlinkMacSystemFont, 'Roboto', 'Helvetica Neue', sans-serif;
               font-size: 14px;
               font-weight: 400;
               height: 32px;
-              margin-bottom: 0px;
-              margin-left: 0px;
-              margin-right: 0px;
-              margin-top: 0px;
               outline: transparent;
               padding-bottom: 0;
               padding-left: 4px;
@@ -466,14 +375,14 @@
               border: 0;
             }
             .ms-Fabric--isFocusVisible &:focus:after {
-              border: 1px solid #ffffff;
-              bottom: 0px;
+              border: 1px solid transparent;
+              bottom: 2px;
               content: "";
-              left: 0px;
-              outline: 1px solid #666666;
+              left: 2px;
+              outline: 1px solid #605e5c;
               position: absolute;
-              right: 0px;
-              top: 0px;
+              right: 2px;
+              top: 2px;
               z-index: 1;
             }
             @media screen and (-ms-high-contrast: active){.ms-Fabric--isFocusVisible &:focus:after {
@@ -490,14 +399,16 @@
               top: 0px;
             }
             &:hover {
-              color: #212121;
+              background-color: #f3f2f1;
+              color: #106ebe;
             }
             @media screen and (-ms-high-contrast: active){&:hover {
               border-color: Highlight;
               color: Highlight;
             }
             &:active {
-              color: #0078d4;
+              background-color: #edebe9;
+              color: #005a9e;
             }
         data-is-focusable={true}
         onClick={[Function]}
@@ -519,93 +430,6 @@
                 justify-content: center;
               }
         >
-<<<<<<< HEAD
-          
-        </i>
-      </div>
-    </button>
-  </div>
-  <div>
-    <button
-      className=
-          ms-Button
-          ms-Button--icon
-          {
-            -moz-osx-font-smoothing: grayscale;
-            -webkit-font-smoothing: antialiased;
-            background-color: transparent;
-            border-radius: 2px;
-            border: none;
-            box-sizing: border-box;
-            color: #0078d4;
-            cursor: pointer;
-            display: inline-block;
-            font-family: 'Segoe UI', 'Segoe UI Web (West European)', 'Segoe UI', -apple-system, BlinkMacSystemFont, 'Roboto', 'Helvetica Neue', sans-serif;
-            font-size: 14px;
-            font-weight: 400;
-            height: 32px;
-            outline: transparent;
-            padding-bottom: 0;
-            padding-left: 4px;
-            padding-right: 4px;
-            padding-top: 0;
-            position: relative;
-            text-align: center;
-            text-decoration: none;
-            user-select: none;
-            vertical-align: top;
-            width: 32px;
-          }
-          &::-moz-focus-inner {
-            border: 0;
-          }
-          .ms-Fabric--isFocusVisible &:focus:after {
-            border: 1px solid transparent;
-            bottom: 2px;
-            content: "";
-            left: 2px;
-            outline: 1px solid #605e5c;
-            position: absolute;
-            right: 2px;
-            top: 2px;
-            z-index: 1;
-          }
-          @media screen and (-ms-high-contrast: active){.ms-Fabric--isFocusVisible &:focus:after {
-            border: none;
-            bottom: -2px;
-            left: -2px;
-            outline-color: ButtonText;
-            right: -2px;
-            top: -2px;
-          }
-          &:active > * {
-            left: 0px;
-            position: relative;
-            top: 0px;
-          }
-          &:hover {
-            background-color: #f3f2f1;
-            color: #106ebe;
-          }
-          @media screen and (-ms-high-contrast: active){&:hover {
-            border-color: Highlight;
-            color: Highlight;
-          }
-          &:active {
-            background-color: #edebe9;
-            color: #005a9e;
-          }
-      data-is-focusable={true}
-      onClick={[Function]}
-      onKeyDown={[Function]}
-      onKeyPress={[Function]}
-      onKeyUp={[Function]}
-      onMouseDown={[Function]}
-      onMouseUp={[Function]}
-      type="button"
-    >
-      <div
-=======
           <i
             className=
                 ms-Button-menuIcon
@@ -638,7 +462,6 @@
     </div>
     <div>
       <button
->>>>>>> 02e5492d
         className=
             ms-Button
             ms-Button--icon
@@ -646,20 +469,16 @@
               -moz-osx-font-smoothing: grayscale;
               -webkit-font-smoothing: antialiased;
               background-color: transparent;
-              border-radius: 0px;
+              border-radius: 2px;
               border: none;
               box-sizing: border-box;
-              color: #333333;
+              color: #0078d4;
               cursor: pointer;
               display: inline-block;
               font-family: 'Segoe UI', 'Segoe UI Web (West European)', 'Segoe UI', -apple-system, BlinkMacSystemFont, 'Roboto', 'Helvetica Neue', sans-serif;
               font-size: 14px;
               font-weight: 400;
               height: 32px;
-              margin-bottom: 0px;
-              margin-left: 0px;
-              margin-right: 0px;
-              margin-top: 0px;
               outline: transparent;
               padding-bottom: 0;
               padding-left: 4px;
@@ -676,14 +495,14 @@
               border: 0;
             }
             .ms-Fabric--isFocusVisible &:focus:after {
-              border: 1px solid #ffffff;
-              bottom: 0px;
+              border: 1px solid transparent;
+              bottom: 2px;
               content: "";
-              left: 0px;
-              outline: 1px solid #666666;
+              left: 2px;
+              outline: 1px solid #605e5c;
               position: absolute;
-              right: 0px;
-              top: 0px;
+              right: 2px;
+              top: 2px;
               z-index: 1;
             }
             @media screen and (-ms-high-contrast: active){.ms-Fabric--isFocusVisible &:focus:after {
@@ -700,14 +519,16 @@
               top: 0px;
             }
             &:hover {
-              color: #212121;
+              background-color: #f3f2f1;
+              color: #106ebe;
             }
             @media screen and (-ms-high-contrast: active){&:hover {
               border-color: Highlight;
               color: Highlight;
             }
             &:active {
-              color: #0078d4;
+              background-color: #edebe9;
+              color: #005a9e;
             }
         data-is-focusable={true}
         onClick={[Function]}
