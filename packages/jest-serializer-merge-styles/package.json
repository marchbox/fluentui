--- conflicted
+++ resolved
@@ -31,17 +31,10 @@
     "@types/react": "16.8.3",
     "@types/react-dom": "16.8.1",
     "@types/react-test-renderer": "^16.0.0",
-<<<<<<< HEAD
-    "@uifabric/prettier-rules": ">=1.0.0 <2.0.0",
-    "@uifabric/tslint-rules": ">=1.0.0 <2.0.0",
+    "@uifabric/prettier-rules": ">=1.0.1 <2.0.0",
+    "@uifabric/tslint-rules": ">=1.0.1 <2.0.0",
     "react": ">=16.8.0 <17.0.0",
     "react-dom": ">=16.8.0 <17.0.0",
-=======
-    "@uifabric/prettier-rules": ">=1.0.1 <2.0.0",
-    "@uifabric/tslint-rules": ">=1.0.1 <2.0.0",
-    "react": ">=16.3.2-0 <17.0.0",
-    "react-dom": ">=16.3.2-0 <17.0.0",
->>>>>>> 69a0b2bb
     "react-test-renderer": "^16.3.0"
   },
   "dependencies": {
