{
  "name": "@uifabric/jest-serializer-merge-styles",
  "version": "6.0.9",
  "description": "Jest serializer for merge-styles.",
  "main": "lib-commonjs/index.js",
  "module": "lib/index.js",
  "sideEffects": [
    "lib/version.js"
  ],
  "typings": "lib/index.d.ts",
  "repository": {
    "type": "git",
    "url": "https://github.com/OfficeDev/office-ui-fabric-react"
  },
  "license": "MIT",
  "scripts": {
    "build": "node ../../scripts/just.js build-jest-serializer-merge-styles",
    "just": "node ../../scripts/just.js",
    "clean": "node ../../scripts/just.js clean",
    "code-style": "node ../../scripts/just.js code-style",
    "start-test": "node ../../scripts/just.js jest-watch"
  },
  "disabledTasks": [
    "copy",
    "sass",
    "verify-api-extractor"
  ],
  "devDependencies": {
    "@types/jest": "23.0.0",
    "@types/react": ">=16.8.0 <17.0.0",
    "@types/react-dom": ">=16.8.0 <17.0.0",
    "@types/react-test-renderer": "^16.0.0",
<<<<<<< HEAD
    "@uifabric/prettier-rules": "^1.0.1",
    "@uifabric/tslint-rules": "^1.0.1",
    "react": ">=16.8.0 <17.0.0",
    "react-dom": ">=16.8.0 <17.0.0",
=======
    "@uifabric/prettier-rules": "^1.0.2",
    "@uifabric/tslint-rules": "^1.0.2",
    "react": "~16.6.3",
    "react-dom": "~16.6.3",
>>>>>>> 96b7dc34
    "react-test-renderer": "^16.3.0"
  },
  "dependencies": {
    "@uifabric/set-version": "^1.1.3",
    "@uifabric/merge-styles": "^6.17.3"
  }
}<|MERGE_RESOLUTION|>--- conflicted
+++ resolved
@@ -30,17 +30,10 @@
     "@types/react": ">=16.8.0 <17.0.0",
     "@types/react-dom": ">=16.8.0 <17.0.0",
     "@types/react-test-renderer": "^16.0.0",
-<<<<<<< HEAD
-    "@uifabric/prettier-rules": "^1.0.1",
-    "@uifabric/tslint-rules": "^1.0.1",
+    "@uifabric/prettier-rules": "^1.0.2",
+    "@uifabric/tslint-rules": "^1.0.2",
     "react": ">=16.8.0 <17.0.0",
     "react-dom": ">=16.8.0 <17.0.0",
-=======
-    "@uifabric/prettier-rules": "^1.0.2",
-    "@uifabric/tslint-rules": "^1.0.2",
-    "react": "~16.6.3",
-    "react-dom": "~16.6.3",
->>>>>>> 96b7dc34
     "react-test-renderer": "^16.3.0"
   },
   "dependencies": {
