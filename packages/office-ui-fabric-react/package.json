--- conflicted
+++ resolved
@@ -57,17 +57,10 @@
     "es6-weak-map": "^2.0.2",
     "glob": "^7.1.2",
     "highlight.js": "^9.12.0",
-<<<<<<< HEAD
     "jest-snapshot": "24.1.0",
-    "office-ui-fabric-core": ">=9.0.0 <10.0.0",
+    "office-ui-fabric-core": "^9.0.0",
     "react": ">=16.8.0 <17.0.0",
     "react-dom": ">=16.8.0 <17.0.0",
-=======
-    "jest-snapshot": "^23.6.0",
-    "office-ui-fabric-core": "^9.0.0",
-    "react": "~16.6.3",
-    "react-dom": "~16.6.3",
->>>>>>> ee9b6edf
     "react-highlight": "0.10.0",
     "react-test-renderer": "^16.3.0",
     "resemblejs": "~2.2.3",
