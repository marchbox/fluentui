// Jest Snapshot v1, https://goo.gl/fbAQLP

exports[`ShimmeredDetailsList renders List correctly 1`] = `
<div
  className="ms-Viewport"
  style={
    Object {
      "minHeight": 1,
      "minWidth": 1,
    }
  }
>
  <div
    className=
        ms-DetailsList
        is-horizontalConstrained
        {
          -moz-osx-font-smoothing: grayscale;
          -webkit-font-smoothing: antialiased;
          -webkit-overflow-scrolling: touch;
          background: #ffffff;
          color: #323130;
          font-family: 'Segoe UI', 'Segoe UI Web (West European)', 'Segoe UI', -apple-system, BlinkMacSystemFont, 'Roboto', 'Helvetica Neue', sans-serif;
          font-size: 12px;
          font-weight: 400;
          overflow-x: auto;
          overflow-y: visible;
          position: relative;
        }
        & .ms-List-cell {
          min-height: 38px;
          word-break: break-word;
        }
    data-automationid="DetailsList"
    data-is-scrollable="false"
  >
    <div
      aria-colcount={1}
      aria-readonly="true"
      aria-rowcount={11}
      role="grid"
    >
      <div
        className=
            ms-DetailsList-headerWrapper

        onKeyDown={[Function]}
        role="presentation"
      >
        <div
          className=
              ms-FocusZone
              ms-DetailsHeader
              {
                -moz-osx-font-smoothing: grayscale;
                -webkit-font-smoothing: antialiased;
                background: #ffffff;
                border-bottom: 1px solid #edebe9;
                box-sizing: content-box;
                cursor: default;
                display: inline-block;
                font-family: 'Segoe UI', 'Segoe UI Web (West European)', 'Segoe UI', -apple-system, BlinkMacSystemFont, 'Roboto', 'Helvetica Neue', sans-serif;
                font-size: 12px;
                font-weight: 400;
                height: 42px;
                line-height: 42px;
                min-width: 100%;
                padding-bottom: 1px;
                padding-top: 1px;
                position: relative;
                user-select: none;
                vertical-align: top;
                white-space: nowrap;
              }
              &:hover $check {
                opacity: 1;
              }
              & ms-TooltipHost $checkTooltip {
                display: block;
              }
          data-automationid="DetailsHeader"
          data-focuszone-id="FocusZone1"
          onFocus={[Function]}
          onKeyDown={[Function]}
          onMouseDownCapture={[Function]}
          onMouseMove={[Function]}
          role="row"
          style={
            Object {
              "minWidth": 0,
            }
          }
        >
          <div
            aria-colindex={1}
            aria-labelledby="header0-check"
            className=
                ms-DetailsHeader-cell
                ms-DetailsHeader-cellIsCheck
                {
                  align-items: center;
                  border: none;
                  box-sizing: border-box;
                  color: #323130;
                  display: inline-flex;
                  height: 42px;
                  line-height: inherit;
                  margin-bottom: 0px;
                  margin-left: 0px;
                  margin-right: 0px;
                  margin-top: 0px;
                  outline: transparent;
                  padding-bottom: 0px;
                  padding-left: 0px;
                  padding-right: 0px;
                  padding-top: 0px;
                  position: relative;
                  text-align: left;
                  text-overflow: ellipsis;
                  vertical-align: top;
                  white-space: nowrap;
                }
                &::-moz-focus-inner {
                  border: 0;
                }
                .ms-Fabric--isFocusVisible &:focus:after {
                  border: 1px solid #ffffff;
                  bottom: 1px;
                  content: "";
                  left: 1px;
                  outline: 1px solid #605e5c;
                  position: absolute;
                  right: 1px;
                  top: 1px;
                  z-index: 1;
                }
            onClick={[Function]}
            role="columnheader"
          >
            <span
              className=


            >
              <div
                aria-checked={false}
                className=
                    ms-DetailsRow-check
                    ms-DetailsRow-check--isHeader
                    {
                      height: 42px;
                    }
                    .ms-Fabric--isFocusVisible &:focus {
                      opacity: 1;
                    }
                    {
                      -moz-osx-font-smoothing: grayscale;
                      -webkit-font-smoothing: antialiased;
                      align-items: center;
                      background-color: transparent;
                      background: none;
                      border: none;
                      box-sizing: border-box;
                      cursor: default;
                      display: flex;
                      font-family: 'Segoe UI', 'Segoe UI Web (West European)', 'Segoe UI', -apple-system, BlinkMacSystemFont, 'Roboto', 'Helvetica Neue', sans-serif;
                      font-size: 12px;
                      font-weight: 400;
                      height: 42px;
                      justify-content: center;
                      margin-bottom: 0px;
                      margin-left: 0px;
                      margin-right: 0px;
                      margin-top: 0px;
                      opacity: 0;
                      outline: transparent;
                      padding-bottom: 0px;
                      padding-left: 0px;
                      padding-right: 0px;
                      padding-top: 0px;
                      position: relative;
                      vertical-align: top;
                      width: 48px;
                    }
                    &::-moz-focus-inner {
                      border: 0;
                    }
                    .ms-Fabric--isFocusVisible &:focus:after {
                      border: 1px solid #ffffff;
                      bottom: 1px;
                      content: "";
                      left: 1px;
                      outline: 1px solid #605e5c;
                      position: absolute;
                      right: 1px;
                      top: 1px;
                      z-index: 1;
                    }
                    &:hover {
                      opacity: 1;
                    }

                data-automationid="DetailsRowCheck"
                data-is-focusable={true}
                data-selection-toggle={true}
                id="header0-check"
                role="checkbox"
              >
                <div
                  className=
                      ms-Check
                      {
                        -moz-osx-font-smoothing: grayscale;
                        -webkit-font-smoothing: antialiased;
                        font-family: 'Segoe UI', 'Segoe UI Web (West European)', 'Segoe UI', -apple-system, BlinkMacSystemFont, 'Roboto', 'Helvetica Neue', sans-serif;
                        font-size: 14px;
                        font-weight: 400;
                        height: 18px;
                        line-height: 1;
                        position: relative;
                        user-select: none;
                        vertical-align: top;
                        width: 18px;
                      }
                      &:before {
                        background: #ffffff;
                        border-radius: 50%;
                        bottom: 1px;
                        content: "";
                        left: 1px;
                        opacity: 1;
                        position: absolute;
                        right: 1px;
                        top: 1px;
                      }
                      $checkHost:hover &, $checkHost:focus &, &:hover, &:focus {
                        opacity: 1;
                      }
                >
                  <i
                    className=
                        ms-Check-circle
                        {
                          -moz-osx-font-smoothing: grayscale;
                          -webkit-font-smoothing: antialiased;
                          color: #605e5c;
                          display: inline-block;
                          font-family: "FabricMDL2Icons";
                          font-size: 18px;
                          font-style: normal;
                          font-weight: normal;
                          height: 18px;
                          left: 0px;
                          position: absolute;
                          speak: none;
                          text-align: center;
                          top: 0px;
                          vertical-align: middle;
                          width: 18px;
                        }
                        @media screen and (-ms-high-contrast: active){& {
                          color: WindowText;
                        }
                    data-icon-name="CircleRing"
                    role="presentation"
                  >
                    
                  </i>
                  <i
                    className=
                        ms-Check-check
                        {
                          -moz-osx-font-smoothing: grayscale;
                          -webkit-font-smoothing: antialiased;
                          color: #605e5c;
                          display: inline-block;
                          font-family: "FabricMDL2Icons";
                          font-size: 16px;
                          font-style: normal;
                          font-weight: normal;
                          height: 18px;
                          left: .5px;
                          opacity: 0;
                          position: absolute;
                          speak: none;
                          text-align: center;
                          top: 0px;
                          vertical-align: middle;
                          width: 18px;
                        }
                        &:hover {
                          opacity: 1;
                        }
                        @media screen and (-ms-high-contrast: active){& {
                          -ms-high-contrast-adjust: none;
                        }
                    data-icon-name="StatusCircleCheckmark"
                    role="presentation"
                  >
                    
                  </i>
                </div>
              </div>
            </span>
          </div>
        </div>
      </div>
      <div
        className=
            ms-DetailsList-contentWrapper

        onKeyDown={[Function]}
        role="presentation"
      >
        <div
          className=
              ms-FocusZone
              {
                display: inline-block;
                min-height: 1px;
                min-width: 100%;
              }
          data-focuszone-id="FocusZone2"
          onBlur={[Function]}
          onFocus={[Function]}
          onKeyDown={[Function]}
          onMouseDownCapture={[Function]}
          role="presentation"
        >
          <div
            className="ms-SelectionZone"
            onClick={[Function]}
            onContextMenu={[Function]}
            onDoubleClick={[Function]}
            onFocusCapture={[Function]}
            onKeyDown={[Function]}
            onKeyDownCapture={[Function]}
            onMouseDown={[Function]}
            onMouseDownCapture={[Function]}
            role="presentation"
          >
            <div
              className=
                  ms-List
                  {
                    position: relative;
                  }
                  &:after {
                    background-image: linear-gradient(to bottom,
                                            transparent 30%,
                                            rgba(255,255,255,.4) 65%,
                                            #ffffff 100%);
                    bottom: 0px;
                    content: "";
                    left: 0px;
                    position: absolute;
                    right: 0px;
                    top: 0px;
                  }
              role="presentation"
            >
              <div
                className="ms-List-surface"
                role="presentation"
              >
                <div
                  className="ms-List-page"
                  role="presentation"
                  style={Object {}}
                >
                  <div
                    className="ms-List-cell"
                    data-automationid="ListCell"
                    data-list-index={0}
                    role="presentation"
                  >
                    <div
                      className=
<<<<<<< HEAD

                          {
                            border-left: 48px solid #ffffff;
                          }
=======
                          ms-Shimmer-container
>>>>>>> 5c78f7e4
                          {
                            -moz-osx-font-smoothing: grayscale;
                            -webkit-font-smoothing: antialiased;
                            font-family: 'Segoe UI', 'Segoe UI Web (West European)', 'Segoe UI', -apple-system, BlinkMacSystemFont, 'Roboto', 'Helvetica Neue', sans-serif;
                            font-size: 14px;
                            font-weight: 400;
                            height: auto;
                            position: relative;
                          }
                    >
                      <div
                        className=
                            ms-Shimmer-shimmerWrapper
                            {
                              animation-direction: normal;
                              animation-duration: 2s;
                              animation-iteration-count: infinite;
                              animation-name: keyframes 0%{background-position:-1000%;}100%{background-position:1000%;};
                              animation-timing-function: ease-in-out;
                              background: #f4f4f4
                                                linear-gradient(
                                                  to right,
                                                  #f4f4f4 0%,
                                                  #eaeaea 50%,
                                                  #f4f4f4 100%)
                                                0 0 / 90% 100%
                                                no-repeat;
                              transition: opacity 200ms;
                            }
                            @media screen and (-ms-high-contrast: active){& {
                              background: WindowText
                                                    linear-gradient(
                                                      to right,
                                                      transparent 0%,
                                                      Window 50%,
                                                      transparent 100%)
                                                    0 0 / 90% 100%
                                                    no-repeat;
                            }
                        style={
                          Object {
                            "width": "100%",
                          }
                        }
                      >
                        <div
<<<<<<< HEAD
                          className=
                              ms-Shimmer-shimmerWrapper
                              {
                                background-color: #f3f2f1;
                                overflow: hidden;
                                position: relative;
                                transform: translateZ(0);
                                transition: opacity 200ms;
                              }
                              & > * {
                                transform: translateZ(0);
                              }
                              @media screen and (-ms-high-contrast: active){& {
                                background: WindowText
                                                      linear-gradient(
                                                        to right,
                                                        transparent 0%,
                                                        Window 50%,
                                                        transparent 100%)
                                                      0 0 / 90% 100%
                                                      no-repeat;
                              }
=======
>>>>>>> 5c78f7e4
                          style={
                            Object {
                              "display": "flex",
                            }
                          }
                        >
                          <div
                            className=
<<<<<<< HEAD
                                ms-Shimmer-shimmerGradient
                                {
                                  animation-direction: normal;
                                  animation-duration: 2s;
                                  animation-iteration-count: infinite;
                                  animation-name: keyframes 0%{transform:translateX(-100%);}100%{transform:translateX(100%);};
                                  animation-timing-function: ease-in-out;
                                  background: #f3f2f1
                                                      linear-gradient(
                                                        to right,
                                                        #f3f2f1 0%,
                                                        #edebe9 50%,
                                                        #f3f2f1 100%)
                                                      0 0 / 90% 100%
                                                      no-repeat;
                                  height: 100%;
                                  left: 0px;
                                  position: absolute;
                                  top: 0px;
                                  transform: translateX(-100%);
                                  width: 100%;
                                }
                          />
                          <div
=======
                                ms-ShimmerElementsGroup-root
                                {
                                  -moz-osx-font-smoothing: grayscale;
                                  -webkit-font-smoothing: antialiased;
                                  align-items: center;
                                  display: flex;
                                  flex-wrap: nowrap;
                                  font-family: 'Segoe UI', 'Segoe UI Web (West European)', 'Segoe UI', -apple-system, BlinkMacSystemFont, 'Roboto', 'Helvetica Neue', sans-serif;
                                  font-size: 14px;
                                  font-weight: 400;
                                }
>>>>>>> 5c78f7e4
                            style={
                              Object {
                                "width": "auto",
                              }
                            }
                          >
                            <div
                              className=
                                  ms-ShimmerGap-root
                                  {
                                    -moz-osx-font-smoothing: grayscale;
                                    -webkit-font-smoothing: antialiased;
                                    background-color: #ffffff;
                                    border-bottom-style: solid;
                                    border-bottom-width: 0px;
                                    border-color: #ffffff;
                                    border-top-style: solid;
                                    border-top-width: 0px;
                                    box-sizing: content-box;
                                    font-family: 'Segoe UI', 'Segoe UI Web (West European)', 'Segoe UI', -apple-system, BlinkMacSystemFont, 'Roboto', 'Helvetica Neue', sans-serif;
                                    font-size: 14px;
                                    font-weight: 400;
<<<<<<< HEAD
                                    position: relative;
=======
                                    height: 43px;
                                  }
                                  @media screen and (-ms-high-contrast: active){& {
                                    background-color: Window;
                                    border-color: Window;
>>>>>>> 5c78f7e4
                                  }
                              style={
                                Object {
                                  "minWidth": "auto",
                                  "width": "40px",
                                }
                              }
                            />
                          </div>
                          <div
                            className=
                                ms-ShimmerElementsGroup-root
                                {
                                  -moz-osx-font-smoothing: grayscale;
                                  -webkit-font-smoothing: antialiased;
                                  align-items: center;
                                  display: flex;
                                  flex-wrap: nowrap;
                                  font-family: 'Segoe UI', 'Segoe UI Web (West European)', 'Segoe UI', -apple-system, BlinkMacSystemFont, 'Roboto', 'Helvetica Neue', sans-serif;
                                  font-size: 14px;
                                  font-weight: 400;
                                }
                            style={
                              Object {
                                "width": "100%",
                              }
                            }
                          >
                            <div
                              className=
                                  ms-ShimmerGap-root
                                  {
                                    -moz-osx-font-smoothing: grayscale;
                                    -webkit-font-smoothing: antialiased;
                                    background-color: #ffffff;
                                    border-bottom-style: solid;
                                    border-bottom-width: 0px;
                                    border-color: #ffffff;
                                    border-top-style: solid;
                                    border-top-width: 0px;
                                    box-sizing: content-box;
                                    font-family: 'Segoe UI', 'Segoe UI Web (West European)', 'Segoe UI', -apple-system, BlinkMacSystemFont, 'Roboto', 'Helvetica Neue', sans-serif;
                                    font-size: 14px;
                                    font-weight: 400;
                                    height: 43px;
                                  }
                                  @media screen and (-ms-high-contrast: active){& {
                                    background-color: Window;
                                    border-color: Window;
                                  }
                              style={
                                Object {
                                  "minWidth": "auto",
                                  "width": "100%",
                                }
                              }
                            />
                          </div>
                        </div>
                      </div>
                    </div>
                  </div>
                  <div
                    className="ms-List-cell"
                    data-automationid="ListCell"
                    data-list-index={1}
                    role="presentation"
                  >
                    <div
                      className=
<<<<<<< HEAD

                          {
                            border-left: 48px solid #ffffff;
                          }
=======
                          ms-Shimmer-container
>>>>>>> 5c78f7e4
                          {
                            -moz-osx-font-smoothing: grayscale;
                            -webkit-font-smoothing: antialiased;
                            font-family: 'Segoe UI', 'Segoe UI Web (West European)', 'Segoe UI', -apple-system, BlinkMacSystemFont, 'Roboto', 'Helvetica Neue', sans-serif;
                            font-size: 14px;
                            font-weight: 400;
                            height: auto;
                            position: relative;
                          }
                    >
                      <div
                        className=
                            ms-Shimmer-shimmerWrapper
                            {
                              animation-direction: normal;
                              animation-duration: 2s;
                              animation-iteration-count: infinite;
                              animation-name: keyframes 0%{background-position:-1000%;}100%{background-position:1000%;};
                              animation-timing-function: ease-in-out;
                              background: #f4f4f4
                                                linear-gradient(
                                                  to right,
                                                  #f4f4f4 0%,
                                                  #eaeaea 50%,
                                                  #f4f4f4 100%)
                                                0 0 / 90% 100%
                                                no-repeat;
                              transition: opacity 200ms;
                            }
                            @media screen and (-ms-high-contrast: active){& {
                              background: WindowText
                                                    linear-gradient(
                                                      to right,
                                                      transparent 0%,
                                                      Window 50%,
                                                      transparent 100%)
                                                    0 0 / 90% 100%
                                                    no-repeat;
                            }
                        style={
                          Object {
                            "width": "100%",
                          }
                        }
                      >
                        <div
<<<<<<< HEAD
                          className=
                              ms-Shimmer-shimmerWrapper
                              {
                                background-color: #f3f2f1;
                                overflow: hidden;
                                position: relative;
                                transform: translateZ(0);
                                transition: opacity 200ms;
                              }
                              & > * {
                                transform: translateZ(0);
                              }
                              @media screen and (-ms-high-contrast: active){& {
                                background: WindowText
                                                      linear-gradient(
                                                        to right,
                                                        transparent 0%,
                                                        Window 50%,
                                                        transparent 100%)
                                                      0 0 / 90% 100%
                                                      no-repeat;
                              }
=======
>>>>>>> 5c78f7e4
                          style={
                            Object {
                              "display": "flex",
                            }
                          }
                        >
                          <div
                            className=
<<<<<<< HEAD
                                ms-Shimmer-shimmerGradient
                                {
                                  animation-direction: normal;
                                  animation-duration: 2s;
                                  animation-iteration-count: infinite;
                                  animation-name: keyframes 0%{transform:translateX(-100%);}100%{transform:translateX(100%);};
                                  animation-timing-function: ease-in-out;
                                  background: #f3f2f1
                                                      linear-gradient(
                                                        to right,
                                                        #f3f2f1 0%,
                                                        #edebe9 50%,
                                                        #f3f2f1 100%)
                                                      0 0 / 90% 100%
                                                      no-repeat;
                                  height: 100%;
                                  left: 0px;
                                  position: absolute;
                                  top: 0px;
                                  transform: translateX(-100%);
                                  width: 100%;
                                }
                          />
                          <div
=======
                                ms-ShimmerElementsGroup-root
                                {
                                  -moz-osx-font-smoothing: grayscale;
                                  -webkit-font-smoothing: antialiased;
                                  align-items: center;
                                  display: flex;
                                  flex-wrap: nowrap;
                                  font-family: 'Segoe UI', 'Segoe UI Web (West European)', 'Segoe UI', -apple-system, BlinkMacSystemFont, 'Roboto', 'Helvetica Neue', sans-serif;
                                  font-size: 14px;
                                  font-weight: 400;
                                }
>>>>>>> 5c78f7e4
                            style={
                              Object {
                                "width": "auto",
                              }
                            }
                          >
                            <div
                              className=
                                  ms-ShimmerGap-root
                                  {
                                    -moz-osx-font-smoothing: grayscale;
                                    -webkit-font-smoothing: antialiased;
                                    background-color: #ffffff;
                                    border-bottom-style: solid;
                                    border-bottom-width: 0px;
                                    border-color: #ffffff;
                                    border-top-style: solid;
                                    border-top-width: 0px;
                                    box-sizing: content-box;
                                    font-family: 'Segoe UI', 'Segoe UI Web (West European)', 'Segoe UI', -apple-system, BlinkMacSystemFont, 'Roboto', 'Helvetica Neue', sans-serif;
                                    font-size: 14px;
                                    font-weight: 400;
<<<<<<< HEAD
                                    position: relative;
=======
                                    height: 43px;
                                  }
                                  @media screen and (-ms-high-contrast: active){& {
                                    background-color: Window;
                                    border-color: Window;
>>>>>>> 5c78f7e4
                                  }
                              style={
                                Object {
                                  "minWidth": "auto",
                                  "width": "40px",
                                }
                              }
                            />
                          </div>
                          <div
                            className=
                                ms-ShimmerElementsGroup-root
                                {
                                  -moz-osx-font-smoothing: grayscale;
                                  -webkit-font-smoothing: antialiased;
                                  align-items: center;
                                  display: flex;
                                  flex-wrap: nowrap;
                                  font-family: 'Segoe UI', 'Segoe UI Web (West European)', 'Segoe UI', -apple-system, BlinkMacSystemFont, 'Roboto', 'Helvetica Neue', sans-serif;
                                  font-size: 14px;
                                  font-weight: 400;
                                }
                            style={
                              Object {
                                "width": "100%",
                              }
                            }
                          >
                            <div
                              className=
                                  ms-ShimmerGap-root
                                  {
                                    -moz-osx-font-smoothing: grayscale;
                                    -webkit-font-smoothing: antialiased;
                                    background-color: #ffffff;
                                    border-bottom-style: solid;
                                    border-bottom-width: 0px;
                                    border-color: #ffffff;
                                    border-top-style: solid;
                                    border-top-width: 0px;
                                    box-sizing: content-box;
                                    font-family: 'Segoe UI', 'Segoe UI Web (West European)', 'Segoe UI', -apple-system, BlinkMacSystemFont, 'Roboto', 'Helvetica Neue', sans-serif;
                                    font-size: 14px;
                                    font-weight: 400;
                                    height: 43px;
                                  }
                                  @media screen and (-ms-high-contrast: active){& {
                                    background-color: Window;
                                    border-color: Window;
                                  }
                              style={
                                Object {
                                  "minWidth": "auto",
                                  "width": "100%",
                                }
                              }
                            />
                          </div>
                        </div>
                      </div>
                    </div>
                  </div>
                  <div
                    className="ms-List-cell"
                    data-automationid="ListCell"
                    data-list-index={2}
                    role="presentation"
                  >
                    <div
                      className=
                          ms-Shimmer-container
                          {
<<<<<<< HEAD
                            border-left: 48px solid #ffffff;
                          }
                          {
                            border-bottom: 1px solid #ffffff;
=======
                            -moz-osx-font-smoothing: grayscale;
                            -webkit-font-smoothing: antialiased;
                            font-family: 'Segoe UI', 'Segoe UI Web (West European)', 'Segoe UI', -apple-system, BlinkMacSystemFont, 'Roboto', 'Helvetica Neue', sans-serif;
                            font-size: 14px;
                            font-weight: 400;
                            height: auto;
                            position: relative;
>>>>>>> 5c78f7e4
                          }
                    >
                      <div
                        className=
                            ms-Shimmer-shimmerWrapper
                            {
                              animation-direction: normal;
                              animation-duration: 2s;
                              animation-iteration-count: infinite;
                              animation-name: keyframes 0%{background-position:-1000%;}100%{background-position:1000%;};
                              animation-timing-function: ease-in-out;
                              background: #f4f4f4
                                                linear-gradient(
                                                  to right,
                                                  #f4f4f4 0%,
                                                  #eaeaea 50%,
                                                  #f4f4f4 100%)
                                                0 0 / 90% 100%
                                                no-repeat;
                              transition: opacity 200ms;
                            }
                            @media screen and (-ms-high-contrast: active){& {
                              background: WindowText
                                                    linear-gradient(
                                                      to right,
                                                      transparent 0%,
                                                      Window 50%,
                                                      transparent 100%)
                                                    0 0 / 90% 100%
                                                    no-repeat;
                            }
                        style={
                          Object {
                            "width": "100%",
                          }
                        }
                      >
                        <div
<<<<<<< HEAD
                          className=
                              ms-Shimmer-shimmerWrapper
                              {
                                background-color: #f3f2f1;
                                overflow: hidden;
                                position: relative;
                                transform: translateZ(0);
                                transition: opacity 200ms;
                              }
                              & > * {
                                transform: translateZ(0);
                              }
                              @media screen and (-ms-high-contrast: active){& {
                                background: WindowText
                                                      linear-gradient(
                                                        to right,
                                                        transparent 0%,
                                                        Window 50%,
                                                        transparent 100%)
                                                      0 0 / 90% 100%
                                                      no-repeat;
                              }
=======
>>>>>>> 5c78f7e4
                          style={
                            Object {
                              "display": "flex",
                            }
                          }
                        >
                          <div
                            className=
<<<<<<< HEAD
                                ms-Shimmer-shimmerGradient
                                {
                                  animation-direction: normal;
                                  animation-duration: 2s;
                                  animation-iteration-count: infinite;
                                  animation-name: keyframes 0%{transform:translateX(-100%);}100%{transform:translateX(100%);};
                                  animation-timing-function: ease-in-out;
                                  background: #f3f2f1
                                                      linear-gradient(
                                                        to right,
                                                        #f3f2f1 0%,
                                                        #edebe9 50%,
                                                        #f3f2f1 100%)
                                                      0 0 / 90% 100%
                                                      no-repeat;
                                  height: 100%;
                                  left: 0px;
                                  position: absolute;
                                  top: 0px;
                                  transform: translateX(-100%);
                                  width: 100%;
                                }
                          />
                          <div
=======
                                ms-ShimmerElementsGroup-root
                                {
                                  -moz-osx-font-smoothing: grayscale;
                                  -webkit-font-smoothing: antialiased;
                                  align-items: center;
                                  display: flex;
                                  flex-wrap: nowrap;
                                  font-family: 'Segoe UI', 'Segoe UI Web (West European)', 'Segoe UI', -apple-system, BlinkMacSystemFont, 'Roboto', 'Helvetica Neue', sans-serif;
                                  font-size: 14px;
                                  font-weight: 400;
                                }
>>>>>>> 5c78f7e4
                            style={
                              Object {
                                "width": "auto",
                              }
                            }
                          >
                            <div
                              className=
                                  ms-ShimmerGap-root
                                  {
                                    -moz-osx-font-smoothing: grayscale;
                                    -webkit-font-smoothing: antialiased;
                                    background-color: #ffffff;
                                    border-bottom-style: solid;
                                    border-bottom-width: 0px;
                                    border-color: #ffffff;
                                    border-top-style: solid;
                                    border-top-width: 0px;
                                    box-sizing: content-box;
                                    font-family: 'Segoe UI', 'Segoe UI Web (West European)', 'Segoe UI', -apple-system, BlinkMacSystemFont, 'Roboto', 'Helvetica Neue', sans-serif;
                                    font-size: 14px;
                                    font-weight: 400;
<<<<<<< HEAD
                                    position: relative;
=======
                                    height: 43px;
                                  }
                                  @media screen and (-ms-high-contrast: active){& {
                                    background-color: Window;
                                    border-color: Window;
>>>>>>> 5c78f7e4
                                  }
                              style={
                                Object {
                                  "minWidth": "auto",
                                  "width": "40px",
                                }
                              }
                            />
                          </div>
                          <div
                            className=
                                ms-ShimmerElementsGroup-root
                                {
                                  -moz-osx-font-smoothing: grayscale;
                                  -webkit-font-smoothing: antialiased;
                                  align-items: center;
                                  display: flex;
                                  flex-wrap: nowrap;
                                  font-family: 'Segoe UI', 'Segoe UI Web (West European)', 'Segoe UI', -apple-system, BlinkMacSystemFont, 'Roboto', 'Helvetica Neue', sans-serif;
                                  font-size: 14px;
                                  font-weight: 400;
                                }
                            style={
                              Object {
                                "width": "100%",
                              }
                            }
                          >
                            <div
                              className=
                                  ms-ShimmerGap-root
                                  {
                                    -moz-osx-font-smoothing: grayscale;
                                    -webkit-font-smoothing: antialiased;
                                    background-color: #ffffff;
                                    border-bottom-style: solid;
                                    border-bottom-width: 0px;
                                    border-color: #ffffff;
                                    border-top-style: solid;
                                    border-top-width: 0px;
                                    box-sizing: content-box;
                                    font-family: 'Segoe UI', 'Segoe UI Web (West European)', 'Segoe UI', -apple-system, BlinkMacSystemFont, 'Roboto', 'Helvetica Neue', sans-serif;
                                    font-size: 14px;
                                    font-weight: 400;
                                    height: 43px;
                                  }
                                  @media screen and (-ms-high-contrast: active){& {
                                    background-color: Window;
                                    border-color: Window;
                                  }
                              style={
                                Object {
                                  "minWidth": "auto",
                                  "width": "100%",
                                }
                              }
                            />
                          </div>
                        </div>
                      </div>
                    </div>
                  </div>
                  <div
                    className="ms-List-cell"
                    data-automationid="ListCell"
                    data-list-index={3}
                    role="presentation"
                  >
                    <div
                      className=
                          ms-Shimmer-container
                          {
<<<<<<< HEAD
                            border-left: 48px solid #ffffff;
                          }
                          {
                            border-bottom: 1px solid #ffffff;
=======
                            -moz-osx-font-smoothing: grayscale;
                            -webkit-font-smoothing: antialiased;
                            font-family: 'Segoe UI', 'Segoe UI Web (West European)', 'Segoe UI', -apple-system, BlinkMacSystemFont, 'Roboto', 'Helvetica Neue', sans-serif;
                            font-size: 14px;
                            font-weight: 400;
                            height: auto;
                            position: relative;
>>>>>>> 5c78f7e4
                          }
                    >
                      <div
                        className=
                            ms-Shimmer-shimmerWrapper
                            {
                              animation-direction: normal;
                              animation-duration: 2s;
                              animation-iteration-count: infinite;
                              animation-name: keyframes 0%{background-position:-1000%;}100%{background-position:1000%;};
                              animation-timing-function: ease-in-out;
                              background: #f4f4f4
                                                linear-gradient(
                                                  to right,
                                                  #f4f4f4 0%,
                                                  #eaeaea 50%,
                                                  #f4f4f4 100%)
                                                0 0 / 90% 100%
                                                no-repeat;
                              transition: opacity 200ms;
                            }
                            @media screen and (-ms-high-contrast: active){& {
                              background: WindowText
                                                    linear-gradient(
                                                      to right,
                                                      transparent 0%,
                                                      Window 50%,
                                                      transparent 100%)
                                                    0 0 / 90% 100%
                                                    no-repeat;
                            }
                        style={
                          Object {
                            "width": "100%",
                          }
                        }
                      >
                        <div
<<<<<<< HEAD
                          className=
                              ms-Shimmer-shimmerWrapper
                              {
                                background-color: #f3f2f1;
                                overflow: hidden;
                                position: relative;
                                transform: translateZ(0);
                                transition: opacity 200ms;
                              }
                              & > * {
                                transform: translateZ(0);
                              }
                              @media screen and (-ms-high-contrast: active){& {
                                background: WindowText
                                                      linear-gradient(
                                                        to right,
                                                        transparent 0%,
                                                        Window 50%,
                                                        transparent 100%)
                                                      0 0 / 90% 100%
                                                      no-repeat;
                              }
=======
>>>>>>> 5c78f7e4
                          style={
                            Object {
                              "display": "flex",
                            }
                          }
                        >
                          <div
                            className=
<<<<<<< HEAD
                                ms-Shimmer-shimmerGradient
                                {
                                  animation-direction: normal;
                                  animation-duration: 2s;
                                  animation-iteration-count: infinite;
                                  animation-name: keyframes 0%{transform:translateX(-100%);}100%{transform:translateX(100%);};
                                  animation-timing-function: ease-in-out;
                                  background: #f3f2f1
                                                      linear-gradient(
                                                        to right,
                                                        #f3f2f1 0%,
                                                        #edebe9 50%,
                                                        #f3f2f1 100%)
                                                      0 0 / 90% 100%
                                                      no-repeat;
                                  height: 100%;
                                  left: 0px;
                                  position: absolute;
                                  top: 0px;
                                  transform: translateX(-100%);
                                  width: 100%;
                                }
                          />
                          <div
=======
                                ms-ShimmerElementsGroup-root
                                {
                                  -moz-osx-font-smoothing: grayscale;
                                  -webkit-font-smoothing: antialiased;
                                  align-items: center;
                                  display: flex;
                                  flex-wrap: nowrap;
                                  font-family: 'Segoe UI', 'Segoe UI Web (West European)', 'Segoe UI', -apple-system, BlinkMacSystemFont, 'Roboto', 'Helvetica Neue', sans-serif;
                                  font-size: 14px;
                                  font-weight: 400;
                                }
>>>>>>> 5c78f7e4
                            style={
                              Object {
                                "width": "auto",
                              }
                            }
                          >
                            <div
                              className=
                                  ms-ShimmerGap-root
                                  {
                                    -moz-osx-font-smoothing: grayscale;
                                    -webkit-font-smoothing: antialiased;
                                    background-color: #ffffff;
                                    border-bottom-style: solid;
                                    border-bottom-width: 0px;
                                    border-color: #ffffff;
                                    border-top-style: solid;
                                    border-top-width: 0px;
                                    box-sizing: content-box;
                                    font-family: 'Segoe UI', 'Segoe UI Web (West European)', 'Segoe UI', -apple-system, BlinkMacSystemFont, 'Roboto', 'Helvetica Neue', sans-serif;
                                    font-size: 14px;
                                    font-weight: 400;
<<<<<<< HEAD
                                    position: relative;
=======
                                    height: 43px;
                                  }
                                  @media screen and (-ms-high-contrast: active){& {
                                    background-color: Window;
                                    border-color: Window;
>>>>>>> 5c78f7e4
                                  }
                              style={
                                Object {
                                  "minWidth": "auto",
                                  "width": "40px",
                                }
                              }
                            />
                          </div>
                          <div
                            className=
                                ms-ShimmerElementsGroup-root
                                {
                                  -moz-osx-font-smoothing: grayscale;
                                  -webkit-font-smoothing: antialiased;
                                  align-items: center;
                                  display: flex;
                                  flex-wrap: nowrap;
                                  font-family: 'Segoe UI', 'Segoe UI Web (West European)', 'Segoe UI', -apple-system, BlinkMacSystemFont, 'Roboto', 'Helvetica Neue', sans-serif;
                                  font-size: 14px;
                                  font-weight: 400;
                                }
                            style={
                              Object {
                                "width": "100%",
                              }
                            }
                          >
                            <div
                              className=
                                  ms-ShimmerGap-root
                                  {
                                    -moz-osx-font-smoothing: grayscale;
                                    -webkit-font-smoothing: antialiased;
                                    background-color: #ffffff;
                                    border-bottom-style: solid;
                                    border-bottom-width: 0px;
                                    border-color: #ffffff;
                                    border-top-style: solid;
                                    border-top-width: 0px;
                                    box-sizing: content-box;
                                    font-family: 'Segoe UI', 'Segoe UI Web (West European)', 'Segoe UI', -apple-system, BlinkMacSystemFont, 'Roboto', 'Helvetica Neue', sans-serif;
                                    font-size: 14px;
                                    font-weight: 400;
                                    height: 43px;
                                  }
                                  @media screen and (-ms-high-contrast: active){& {
                                    background-color: Window;
                                    border-color: Window;
                                  }
                              style={
                                Object {
                                  "minWidth": "auto",
                                  "width": "100%",
                                }
                              }
                            />
                          </div>
                        </div>
                      </div>
                    </div>
                  </div>
                  <div
                    className="ms-List-cell"
                    data-automationid="ListCell"
                    data-list-index={4}
                    role="presentation"
                  >
                    <div
                      className=
<<<<<<< HEAD

                          {
                            border-left: 48px solid #ffffff;
                          }
=======
                          ms-Shimmer-container
>>>>>>> 5c78f7e4
                          {
                            -moz-osx-font-smoothing: grayscale;
                            -webkit-font-smoothing: antialiased;
                            font-family: 'Segoe UI', 'Segoe UI Web (West European)', 'Segoe UI', -apple-system, BlinkMacSystemFont, 'Roboto', 'Helvetica Neue', sans-serif;
                            font-size: 14px;
                            font-weight: 400;
                            height: auto;
                            position: relative;
                          }
                    >
                      <div
                        className=
                            ms-Shimmer-shimmerWrapper
                            {
                              animation-direction: normal;
                              animation-duration: 2s;
                              animation-iteration-count: infinite;
                              animation-name: keyframes 0%{background-position:-1000%;}100%{background-position:1000%;};
                              animation-timing-function: ease-in-out;
                              background: #f4f4f4
                                                linear-gradient(
                                                  to right,
                                                  #f4f4f4 0%,
                                                  #eaeaea 50%,
                                                  #f4f4f4 100%)
                                                0 0 / 90% 100%
                                                no-repeat;
                              transition: opacity 200ms;
                            }
                            @media screen and (-ms-high-contrast: active){& {
                              background: WindowText
                                                    linear-gradient(
                                                      to right,
                                                      transparent 0%,
                                                      Window 50%,
                                                      transparent 100%)
                                                    0 0 / 90% 100%
                                                    no-repeat;
                            }
                        style={
                          Object {
                            "width": "100%",
                          }
                        }
                      >
                        <div
<<<<<<< HEAD
                          className=
                              ms-Shimmer-shimmerWrapper
                              {
                                background-color: #f3f2f1;
                                overflow: hidden;
                                position: relative;
                                transform: translateZ(0);
                                transition: opacity 200ms;
                              }
                              & > * {
                                transform: translateZ(0);
                              }
                              @media screen and (-ms-high-contrast: active){& {
                                background: WindowText
                                                      linear-gradient(
                                                        to right,
                                                        transparent 0%,
                                                        Window 50%,
                                                        transparent 100%)
                                                      0 0 / 90% 100%
                                                      no-repeat;
                              }
=======
>>>>>>> 5c78f7e4
                          style={
                            Object {
                              "display": "flex",
                            }
                          }
                        >
                          <div
                            className=
<<<<<<< HEAD
                                ms-Shimmer-shimmerGradient
                                {
                                  animation-direction: normal;
                                  animation-duration: 2s;
                                  animation-iteration-count: infinite;
                                  animation-name: keyframes 0%{transform:translateX(-100%);}100%{transform:translateX(100%);};
                                  animation-timing-function: ease-in-out;
                                  background: #f3f2f1
                                                      linear-gradient(
                                                        to right,
                                                        #f3f2f1 0%,
                                                        #edebe9 50%,
                                                        #f3f2f1 100%)
                                                      0 0 / 90% 100%
                                                      no-repeat;
                                  height: 100%;
                                  left: 0px;
                                  position: absolute;
                                  top: 0px;
                                  transform: translateX(-100%);
                                  width: 100%;
                                }
                          />
                          <div
=======
                                ms-ShimmerElementsGroup-root
                                {
                                  -moz-osx-font-smoothing: grayscale;
                                  -webkit-font-smoothing: antialiased;
                                  align-items: center;
                                  display: flex;
                                  flex-wrap: nowrap;
                                  font-family: 'Segoe UI', 'Segoe UI Web (West European)', 'Segoe UI', -apple-system, BlinkMacSystemFont, 'Roboto', 'Helvetica Neue', sans-serif;
                                  font-size: 14px;
                                  font-weight: 400;
                                }
>>>>>>> 5c78f7e4
                            style={
                              Object {
                                "width": "auto",
                              }
                            }
                          >
                            <div
                              className=
                                  ms-ShimmerGap-root
                                  {
                                    -moz-osx-font-smoothing: grayscale;
                                    -webkit-font-smoothing: antialiased;
                                    background-color: #ffffff;
                                    border-bottom-style: solid;
                                    border-bottom-width: 0px;
                                    border-color: #ffffff;
                                    border-top-style: solid;
                                    border-top-width: 0px;
                                    box-sizing: content-box;
                                    font-family: 'Segoe UI', 'Segoe UI Web (West European)', 'Segoe UI', -apple-system, BlinkMacSystemFont, 'Roboto', 'Helvetica Neue', sans-serif;
                                    font-size: 14px;
                                    font-weight: 400;
<<<<<<< HEAD
                                    position: relative;
=======
                                    height: 43px;
                                  }
                                  @media screen and (-ms-high-contrast: active){& {
                                    background-color: Window;
                                    border-color: Window;
>>>>>>> 5c78f7e4
                                  }
                              style={
                                Object {
                                  "minWidth": "auto",
                                  "width": "40px",
                                }
                              }
                            />
                          </div>
                          <div
                            className=
                                ms-ShimmerElementsGroup-root
                                {
                                  -moz-osx-font-smoothing: grayscale;
                                  -webkit-font-smoothing: antialiased;
                                  align-items: center;
                                  display: flex;
                                  flex-wrap: nowrap;
                                  font-family: 'Segoe UI', 'Segoe UI Web (West European)', 'Segoe UI', -apple-system, BlinkMacSystemFont, 'Roboto', 'Helvetica Neue', sans-serif;
                                  font-size: 14px;
                                  font-weight: 400;
                                }
                            style={
                              Object {
                                "width": "100%",
                              }
                            }
                          >
                            <div
                              className=
                                  ms-ShimmerGap-root
                                  {
                                    -moz-osx-font-smoothing: grayscale;
                                    -webkit-font-smoothing: antialiased;
                                    background-color: #ffffff;
                                    border-bottom-style: solid;
                                    border-bottom-width: 0px;
                                    border-color: #ffffff;
                                    border-top-style: solid;
                                    border-top-width: 0px;
                                    box-sizing: content-box;
                                    font-family: 'Segoe UI', 'Segoe UI Web (West European)', 'Segoe UI', -apple-system, BlinkMacSystemFont, 'Roboto', 'Helvetica Neue', sans-serif;
                                    font-size: 14px;
                                    font-weight: 400;
                                    height: 43px;
                                  }
                                  @media screen and (-ms-high-contrast: active){& {
                                    background-color: Window;
                                    border-color: Window;
                                  }
                              style={
                                Object {
                                  "minWidth": "auto",
                                  "width": "100%",
                                }
                              }
                            />
                          </div>
                        </div>
                      </div>
                    </div>
                  </div>
                  <div
                    className="ms-List-cell"
                    data-automationid="ListCell"
                    data-list-index={5}
                    role="presentation"
                  >
                    <div
                      className=
<<<<<<< HEAD

                          {
                            border-left: 48px solid #ffffff;
                          }
=======
                          ms-Shimmer-container
>>>>>>> 5c78f7e4
                          {
                            -moz-osx-font-smoothing: grayscale;
                            -webkit-font-smoothing: antialiased;
                            font-family: 'Segoe UI', 'Segoe UI Web (West European)', 'Segoe UI', -apple-system, BlinkMacSystemFont, 'Roboto', 'Helvetica Neue', sans-serif;
                            font-size: 14px;
                            font-weight: 400;
                            height: auto;
                            position: relative;
                          }
                    >
                      <div
                        className=
                            ms-Shimmer-shimmerWrapper
                            {
                              animation-direction: normal;
                              animation-duration: 2s;
                              animation-iteration-count: infinite;
                              animation-name: keyframes 0%{background-position:-1000%;}100%{background-position:1000%;};
                              animation-timing-function: ease-in-out;
                              background: #f4f4f4
                                                linear-gradient(
                                                  to right,
                                                  #f4f4f4 0%,
                                                  #eaeaea 50%,
                                                  #f4f4f4 100%)
                                                0 0 / 90% 100%
                                                no-repeat;
                              transition: opacity 200ms;
                            }
                            @media screen and (-ms-high-contrast: active){& {
                              background: WindowText
                                                    linear-gradient(
                                                      to right,
                                                      transparent 0%,
                                                      Window 50%,
                                                      transparent 100%)
                                                    0 0 / 90% 100%
                                                    no-repeat;
                            }
                        style={
                          Object {
                            "width": "100%",
                          }
                        }
                      >
                        <div
<<<<<<< HEAD
                          className=
                              ms-Shimmer-shimmerWrapper
                              {
                                background-color: #f3f2f1;
                                overflow: hidden;
                                position: relative;
                                transform: translateZ(0);
                                transition: opacity 200ms;
                              }
                              & > * {
                                transform: translateZ(0);
                              }
                              @media screen and (-ms-high-contrast: active){& {
                                background: WindowText
                                                      linear-gradient(
                                                        to right,
                                                        transparent 0%,
                                                        Window 50%,
                                                        transparent 100%)
                                                      0 0 / 90% 100%
                                                      no-repeat;
                              }
=======
>>>>>>> 5c78f7e4
                          style={
                            Object {
                              "display": "flex",
                            }
                          }
                        >
                          <div
                            className=
<<<<<<< HEAD
                                ms-Shimmer-shimmerGradient
                                {
                                  animation-direction: normal;
                                  animation-duration: 2s;
                                  animation-iteration-count: infinite;
                                  animation-name: keyframes 0%{transform:translateX(-100%);}100%{transform:translateX(100%);};
                                  animation-timing-function: ease-in-out;
                                  background: #f3f2f1
                                                      linear-gradient(
                                                        to right,
                                                        #f3f2f1 0%,
                                                        #edebe9 50%,
                                                        #f3f2f1 100%)
                                                      0 0 / 90% 100%
                                                      no-repeat;
                                  height: 100%;
                                  left: 0px;
                                  position: absolute;
                                  top: 0px;
                                  transform: translateX(-100%);
                                  width: 100%;
                                }
                          />
                          <div
=======
                                ms-ShimmerElementsGroup-root
                                {
                                  -moz-osx-font-smoothing: grayscale;
                                  -webkit-font-smoothing: antialiased;
                                  align-items: center;
                                  display: flex;
                                  flex-wrap: nowrap;
                                  font-family: 'Segoe UI', 'Segoe UI Web (West European)', 'Segoe UI', -apple-system, BlinkMacSystemFont, 'Roboto', 'Helvetica Neue', sans-serif;
                                  font-size: 14px;
                                  font-weight: 400;
                                }
>>>>>>> 5c78f7e4
                            style={
                              Object {
                                "width": "auto",
                              }
                            }
                          >
                            <div
                              className=
                                  ms-ShimmerGap-root
                                  {
                                    -moz-osx-font-smoothing: grayscale;
                                    -webkit-font-smoothing: antialiased;
                                    background-color: #ffffff;
                                    border-bottom-style: solid;
                                    border-bottom-width: 0px;
                                    border-color: #ffffff;
                                    border-top-style: solid;
                                    border-top-width: 0px;
                                    box-sizing: content-box;
                                    font-family: 'Segoe UI', 'Segoe UI Web (West European)', 'Segoe UI', -apple-system, BlinkMacSystemFont, 'Roboto', 'Helvetica Neue', sans-serif;
                                    font-size: 14px;
                                    font-weight: 400;
<<<<<<< HEAD
                                    position: relative;
=======
                                    height: 43px;
                                  }
                                  @media screen and (-ms-high-contrast: active){& {
                                    background-color: Window;
                                    border-color: Window;
>>>>>>> 5c78f7e4
                                  }
                              style={
                                Object {
                                  "minWidth": "auto",
                                  "width": "40px",
                                }
                              }
                            />
                          </div>
                          <div
                            className=
                                ms-ShimmerElementsGroup-root
                                {
                                  -moz-osx-font-smoothing: grayscale;
                                  -webkit-font-smoothing: antialiased;
                                  align-items: center;
                                  display: flex;
                                  flex-wrap: nowrap;
                                  font-family: 'Segoe UI', 'Segoe UI Web (West European)', 'Segoe UI', -apple-system, BlinkMacSystemFont, 'Roboto', 'Helvetica Neue', sans-serif;
                                  font-size: 14px;
                                  font-weight: 400;
                                }
                            style={
                              Object {
                                "width": "100%",
                              }
                            }
                          >
                            <div
                              className=
                                  ms-ShimmerGap-root
                                  {
                                    -moz-osx-font-smoothing: grayscale;
                                    -webkit-font-smoothing: antialiased;
                                    background-color: #ffffff;
                                    border-bottom-style: solid;
                                    border-bottom-width: 0px;
                                    border-color: #ffffff;
                                    border-top-style: solid;
                                    border-top-width: 0px;
                                    box-sizing: content-box;
                                    font-family: 'Segoe UI', 'Segoe UI Web (West European)', 'Segoe UI', -apple-system, BlinkMacSystemFont, 'Roboto', 'Helvetica Neue', sans-serif;
                                    font-size: 14px;
                                    font-weight: 400;
                                    height: 43px;
                                  }
                                  @media screen and (-ms-high-contrast: active){& {
                                    background-color: Window;
                                    border-color: Window;
                                  }
                              style={
                                Object {
                                  "minWidth": "auto",
                                  "width": "100%",
                                }
                              }
                            />
                          </div>
                        </div>
                      </div>
                    </div>
                  </div>
                  <div
                    className="ms-List-cell"
                    data-automationid="ListCell"
                    data-list-index={6}
                    role="presentation"
                  >
                    <div
                      className=
<<<<<<< HEAD

                          {
                            border-left: 48px solid #ffffff;
                          }
=======
                          ms-Shimmer-container
>>>>>>> 5c78f7e4
                          {
                            -moz-osx-font-smoothing: grayscale;
                            -webkit-font-smoothing: antialiased;
                            font-family: 'Segoe UI', 'Segoe UI Web (West European)', 'Segoe UI', -apple-system, BlinkMacSystemFont, 'Roboto', 'Helvetica Neue', sans-serif;
                            font-size: 14px;
                            font-weight: 400;
                            height: auto;
                            position: relative;
                          }
                    >
                      <div
                        className=
                            ms-Shimmer-shimmerWrapper
                            {
                              animation-direction: normal;
                              animation-duration: 2s;
                              animation-iteration-count: infinite;
                              animation-name: keyframes 0%{background-position:-1000%;}100%{background-position:1000%;};
                              animation-timing-function: ease-in-out;
                              background: #f4f4f4
                                                linear-gradient(
                                                  to right,
                                                  #f4f4f4 0%,
                                                  #eaeaea 50%,
                                                  #f4f4f4 100%)
                                                0 0 / 90% 100%
                                                no-repeat;
                              transition: opacity 200ms;
                            }
                            @media screen and (-ms-high-contrast: active){& {
                              background: WindowText
                                                    linear-gradient(
                                                      to right,
                                                      transparent 0%,
                                                      Window 50%,
                                                      transparent 100%)
                                                    0 0 / 90% 100%
                                                    no-repeat;
                            }
                        style={
                          Object {
                            "width": "100%",
                          }
                        }
                      >
                        <div
<<<<<<< HEAD
                          className=
                              ms-Shimmer-shimmerWrapper
                              {
                                background-color: #f3f2f1;
                                overflow: hidden;
                                position: relative;
                                transform: translateZ(0);
                                transition: opacity 200ms;
                              }
                              & > * {
                                transform: translateZ(0);
                              }
                              @media screen and (-ms-high-contrast: active){& {
                                background: WindowText
                                                      linear-gradient(
                                                        to right,
                                                        transparent 0%,
                                                        Window 50%,
                                                        transparent 100%)
                                                      0 0 / 90% 100%
                                                      no-repeat;
                              }
=======
>>>>>>> 5c78f7e4
                          style={
                            Object {
                              "display": "flex",
                            }
                          }
                        >
                          <div
                            className=
<<<<<<< HEAD
                                ms-Shimmer-shimmerGradient
                                {
                                  animation-direction: normal;
                                  animation-duration: 2s;
                                  animation-iteration-count: infinite;
                                  animation-name: keyframes 0%{transform:translateX(-100%);}100%{transform:translateX(100%);};
                                  animation-timing-function: ease-in-out;
                                  background: #f3f2f1
                                                      linear-gradient(
                                                        to right,
                                                        #f3f2f1 0%,
                                                        #edebe9 50%,
                                                        #f3f2f1 100%)
                                                      0 0 / 90% 100%
                                                      no-repeat;
                                  height: 100%;
                                  left: 0px;
                                  position: absolute;
                                  top: 0px;
                                  transform: translateX(-100%);
                                  width: 100%;
                                }
                          />
                          <div
=======
                                ms-ShimmerElementsGroup-root
                                {
                                  -moz-osx-font-smoothing: grayscale;
                                  -webkit-font-smoothing: antialiased;
                                  align-items: center;
                                  display: flex;
                                  flex-wrap: nowrap;
                                  font-family: 'Segoe UI', 'Segoe UI Web (West European)', 'Segoe UI', -apple-system, BlinkMacSystemFont, 'Roboto', 'Helvetica Neue', sans-serif;
                                  font-size: 14px;
                                  font-weight: 400;
                                }
>>>>>>> 5c78f7e4
                            style={
                              Object {
                                "width": "auto",
                              }
                            }
                          >
                            <div
                              className=
                                  ms-ShimmerGap-root
                                  {
                                    -moz-osx-font-smoothing: grayscale;
                                    -webkit-font-smoothing: antialiased;
                                    background-color: #ffffff;
                                    border-bottom-style: solid;
                                    border-bottom-width: 0px;
                                    border-color: #ffffff;
                                    border-top-style: solid;
                                    border-top-width: 0px;
                                    box-sizing: content-box;
                                    font-family: 'Segoe UI', 'Segoe UI Web (West European)', 'Segoe UI', -apple-system, BlinkMacSystemFont, 'Roboto', 'Helvetica Neue', sans-serif;
                                    font-size: 14px;
                                    font-weight: 400;
<<<<<<< HEAD
                                    position: relative;
=======
                                    height: 43px;
                                  }
                                  @media screen and (-ms-high-contrast: active){& {
                                    background-color: Window;
                                    border-color: Window;
>>>>>>> 5c78f7e4
                                  }
                              style={
                                Object {
                                  "minWidth": "auto",
                                  "width": "40px",
                                }
                              }
                            />
                          </div>
                          <div
                            className=
                                ms-ShimmerElementsGroup-root
                                {
                                  -moz-osx-font-smoothing: grayscale;
                                  -webkit-font-smoothing: antialiased;
                                  align-items: center;
                                  display: flex;
                                  flex-wrap: nowrap;
                                  font-family: 'Segoe UI', 'Segoe UI Web (West European)', 'Segoe UI', -apple-system, BlinkMacSystemFont, 'Roboto', 'Helvetica Neue', sans-serif;
                                  font-size: 14px;
                                  font-weight: 400;
                                }
                            style={
                              Object {
                                "width": "100%",
                              }
                            }
                          >
                            <div
                              className=
                                  ms-ShimmerGap-root
                                  {
                                    -moz-osx-font-smoothing: grayscale;
                                    -webkit-font-smoothing: antialiased;
                                    background-color: #ffffff;
                                    border-bottom-style: solid;
                                    border-bottom-width: 0px;
                                    border-color: #ffffff;
                                    border-top-style: solid;
                                    border-top-width: 0px;
                                    box-sizing: content-box;
                                    font-family: 'Segoe UI', 'Segoe UI Web (West European)', 'Segoe UI', -apple-system, BlinkMacSystemFont, 'Roboto', 'Helvetica Neue', sans-serif;
                                    font-size: 14px;
                                    font-weight: 400;
                                    height: 43px;
                                  }
                                  @media screen and (-ms-high-contrast: active){& {
                                    background-color: Window;
                                    border-color: Window;
                                  }
                              style={
                                Object {
                                  "minWidth": "auto",
                                  "width": "100%",
                                }
                              }
                            />
                          </div>
                        </div>
                      </div>
                    </div>
                  </div>
                  <div
                    className="ms-List-cell"
                    data-automationid="ListCell"
                    data-list-index={7}
                    role="presentation"
                  >
                    <div
                      className=
                          ms-Shimmer-container
                          {
<<<<<<< HEAD
                            border-left: 48px solid #ffffff;
                          }
                          {
                            border-bottom: 1px solid #ffffff;
=======
                            -moz-osx-font-smoothing: grayscale;
                            -webkit-font-smoothing: antialiased;
                            font-family: 'Segoe UI', 'Segoe UI Web (West European)', 'Segoe UI', -apple-system, BlinkMacSystemFont, 'Roboto', 'Helvetica Neue', sans-serif;
                            font-size: 14px;
                            font-weight: 400;
                            height: auto;
                            position: relative;
>>>>>>> 5c78f7e4
                          }
                    >
                      <div
                        className=
                            ms-Shimmer-shimmerWrapper
                            {
                              animation-direction: normal;
                              animation-duration: 2s;
                              animation-iteration-count: infinite;
                              animation-name: keyframes 0%{background-position:-1000%;}100%{background-position:1000%;};
                              animation-timing-function: ease-in-out;
                              background: #f4f4f4
                                                linear-gradient(
                                                  to right,
                                                  #f4f4f4 0%,
                                                  #eaeaea 50%,
                                                  #f4f4f4 100%)
                                                0 0 / 90% 100%
                                                no-repeat;
                              transition: opacity 200ms;
                            }
                            @media screen and (-ms-high-contrast: active){& {
                              background: WindowText
                                                    linear-gradient(
                                                      to right,
                                                      transparent 0%,
                                                      Window 50%,
                                                      transparent 100%)
                                                    0 0 / 90% 100%
                                                    no-repeat;
                            }
                        style={
                          Object {
                            "width": "100%",
                          }
                        }
                      >
                        <div
<<<<<<< HEAD
                          className=
                              ms-Shimmer-shimmerWrapper
                              {
                                background-color: #f3f2f1;
                                overflow: hidden;
                                position: relative;
                                transform: translateZ(0);
                                transition: opacity 200ms;
                              }
                              & > * {
                                transform: translateZ(0);
                              }
                              @media screen and (-ms-high-contrast: active){& {
                                background: WindowText
                                                      linear-gradient(
                                                        to right,
                                                        transparent 0%,
                                                        Window 50%,
                                                        transparent 100%)
                                                      0 0 / 90% 100%
                                                      no-repeat;
                              }
=======
>>>>>>> 5c78f7e4
                          style={
                            Object {
                              "display": "flex",
                            }
                          }
                        >
                          <div
                            className=
<<<<<<< HEAD
                                ms-Shimmer-shimmerGradient
                                {
                                  animation-direction: normal;
                                  animation-duration: 2s;
                                  animation-iteration-count: infinite;
                                  animation-name: keyframes 0%{transform:translateX(-100%);}100%{transform:translateX(100%);};
                                  animation-timing-function: ease-in-out;
                                  background: #f3f2f1
                                                      linear-gradient(
                                                        to right,
                                                        #f3f2f1 0%,
                                                        #edebe9 50%,
                                                        #f3f2f1 100%)
                                                      0 0 / 90% 100%
                                                      no-repeat;
                                  height: 100%;
                                  left: 0px;
                                  position: absolute;
                                  top: 0px;
                                  transform: translateX(-100%);
                                  width: 100%;
                                }
                          />
                          <div
=======
                                ms-ShimmerElementsGroup-root
                                {
                                  -moz-osx-font-smoothing: grayscale;
                                  -webkit-font-smoothing: antialiased;
                                  align-items: center;
                                  display: flex;
                                  flex-wrap: nowrap;
                                  font-family: 'Segoe UI', 'Segoe UI Web (West European)', 'Segoe UI', -apple-system, BlinkMacSystemFont, 'Roboto', 'Helvetica Neue', sans-serif;
                                  font-size: 14px;
                                  font-weight: 400;
                                }
>>>>>>> 5c78f7e4
                            style={
                              Object {
                                "width": "auto",
                              }
                            }
                          >
                            <div
                              className=
                                  ms-ShimmerGap-root
                                  {
                                    -moz-osx-font-smoothing: grayscale;
                                    -webkit-font-smoothing: antialiased;
                                    background-color: #ffffff;
                                    border-bottom-style: solid;
                                    border-bottom-width: 0px;
                                    border-color: #ffffff;
                                    border-top-style: solid;
                                    border-top-width: 0px;
                                    box-sizing: content-box;
                                    font-family: 'Segoe UI', 'Segoe UI Web (West European)', 'Segoe UI', -apple-system, BlinkMacSystemFont, 'Roboto', 'Helvetica Neue', sans-serif;
                                    font-size: 14px;
                                    font-weight: 400;
<<<<<<< HEAD
                                    position: relative;
=======
                                    height: 43px;
                                  }
                                  @media screen and (-ms-high-contrast: active){& {
                                    background-color: Window;
                                    border-color: Window;
>>>>>>> 5c78f7e4
                                  }
                              style={
                                Object {
                                  "minWidth": "auto",
                                  "width": "40px",
                                }
                              }
                            />
                          </div>
                          <div
                            className=
                                ms-ShimmerElementsGroup-root
                                {
                                  -moz-osx-font-smoothing: grayscale;
                                  -webkit-font-smoothing: antialiased;
                                  align-items: center;
                                  display: flex;
                                  flex-wrap: nowrap;
                                  font-family: 'Segoe UI', 'Segoe UI Web (West European)', 'Segoe UI', -apple-system, BlinkMacSystemFont, 'Roboto', 'Helvetica Neue', sans-serif;
                                  font-size: 14px;
                                  font-weight: 400;
                                }
                            style={
                              Object {
                                "width": "100%",
                              }
                            }
                          >
                            <div
                              className=
                                  ms-ShimmerGap-root
                                  {
                                    -moz-osx-font-smoothing: grayscale;
                                    -webkit-font-smoothing: antialiased;
                                    background-color: #ffffff;
                                    border-bottom-style: solid;
                                    border-bottom-width: 0px;
                                    border-color: #ffffff;
                                    border-top-style: solid;
                                    border-top-width: 0px;
                                    box-sizing: content-box;
                                    font-family: 'Segoe UI', 'Segoe UI Web (West European)', 'Segoe UI', -apple-system, BlinkMacSystemFont, 'Roboto', 'Helvetica Neue', sans-serif;
                                    font-size: 14px;
                                    font-weight: 400;
                                    height: 43px;
                                  }
                                  @media screen and (-ms-high-contrast: active){& {
                                    background-color: Window;
                                    border-color: Window;
                                  }
                              style={
                                Object {
                                  "minWidth": "auto",
                                  "width": "100%",
                                }
                              }
                            />
                          </div>
                        </div>
                      </div>
                    </div>
                  </div>
                  <div
                    className="ms-List-cell"
                    data-automationid="ListCell"
                    data-list-index={8}
                    role="presentation"
                  >
                    <div
                      className=
                          ms-Shimmer-container
                          {
<<<<<<< HEAD
                            border-left: 48px solid #ffffff;
                          }
                          {
                            border-bottom: 1px solid #ffffff;
=======
                            -moz-osx-font-smoothing: grayscale;
                            -webkit-font-smoothing: antialiased;
                            font-family: 'Segoe UI', 'Segoe UI Web (West European)', 'Segoe UI', -apple-system, BlinkMacSystemFont, 'Roboto', 'Helvetica Neue', sans-serif;
                            font-size: 14px;
                            font-weight: 400;
                            height: auto;
                            position: relative;
>>>>>>> 5c78f7e4
                          }
                    >
                      <div
                        className=
                            ms-Shimmer-shimmerWrapper
                            {
                              animation-direction: normal;
                              animation-duration: 2s;
                              animation-iteration-count: infinite;
                              animation-name: keyframes 0%{background-position:-1000%;}100%{background-position:1000%;};
                              animation-timing-function: ease-in-out;
                              background: #f4f4f4
                                                linear-gradient(
                                                  to right,
                                                  #f4f4f4 0%,
                                                  #eaeaea 50%,
                                                  #f4f4f4 100%)
                                                0 0 / 90% 100%
                                                no-repeat;
                              transition: opacity 200ms;
                            }
                            @media screen and (-ms-high-contrast: active){& {
                              background: WindowText
                                                    linear-gradient(
                                                      to right,
                                                      transparent 0%,
                                                      Window 50%,
                                                      transparent 100%)
                                                    0 0 / 90% 100%
                                                    no-repeat;
                            }
                        style={
                          Object {
                            "width": "100%",
                          }
                        }
                      >
                        <div
<<<<<<< HEAD
                          className=
                              ms-Shimmer-shimmerWrapper
                              {
                                background-color: #f3f2f1;
                                overflow: hidden;
                                position: relative;
                                transform: translateZ(0);
                                transition: opacity 200ms;
                              }
                              & > * {
                                transform: translateZ(0);
                              }
                              @media screen and (-ms-high-contrast: active){& {
                                background: WindowText
                                                      linear-gradient(
                                                        to right,
                                                        transparent 0%,
                                                        Window 50%,
                                                        transparent 100%)
                                                      0 0 / 90% 100%
                                                      no-repeat;
                              }
=======
>>>>>>> 5c78f7e4
                          style={
                            Object {
                              "display": "flex",
                            }
                          }
                        >
                          <div
                            className=
<<<<<<< HEAD
                                ms-Shimmer-shimmerGradient
                                {
                                  animation-direction: normal;
                                  animation-duration: 2s;
                                  animation-iteration-count: infinite;
                                  animation-name: keyframes 0%{transform:translateX(-100%);}100%{transform:translateX(100%);};
                                  animation-timing-function: ease-in-out;
                                  background: #f3f2f1
                                                      linear-gradient(
                                                        to right,
                                                        #f3f2f1 0%,
                                                        #edebe9 50%,
                                                        #f3f2f1 100%)
                                                      0 0 / 90% 100%
                                                      no-repeat;
                                  height: 100%;
                                  left: 0px;
                                  position: absolute;
                                  top: 0px;
                                  transform: translateX(-100%);
                                  width: 100%;
                                }
                          />
                          <div
=======
                                ms-ShimmerElementsGroup-root
                                {
                                  -moz-osx-font-smoothing: grayscale;
                                  -webkit-font-smoothing: antialiased;
                                  align-items: center;
                                  display: flex;
                                  flex-wrap: nowrap;
                                  font-family: 'Segoe UI', 'Segoe UI Web (West European)', 'Segoe UI', -apple-system, BlinkMacSystemFont, 'Roboto', 'Helvetica Neue', sans-serif;
                                  font-size: 14px;
                                  font-weight: 400;
                                }
>>>>>>> 5c78f7e4
                            style={
                              Object {
                                "width": "auto",
                              }
                            }
                          >
                            <div
                              className=
                                  ms-ShimmerGap-root
                                  {
                                    -moz-osx-font-smoothing: grayscale;
                                    -webkit-font-smoothing: antialiased;
                                    background-color: #ffffff;
                                    border-bottom-style: solid;
                                    border-bottom-width: 0px;
                                    border-color: #ffffff;
                                    border-top-style: solid;
                                    border-top-width: 0px;
                                    box-sizing: content-box;
                                    font-family: 'Segoe UI', 'Segoe UI Web (West European)', 'Segoe UI', -apple-system, BlinkMacSystemFont, 'Roboto', 'Helvetica Neue', sans-serif;
                                    font-size: 14px;
                                    font-weight: 400;
<<<<<<< HEAD
                                    position: relative;
=======
                                    height: 43px;
                                  }
                                  @media screen and (-ms-high-contrast: active){& {
                                    background-color: Window;
                                    border-color: Window;
>>>>>>> 5c78f7e4
                                  }
                              style={
                                Object {
                                  "minWidth": "auto",
                                  "width": "40px",
                                }
                              }
                            />
                          </div>
                          <div
                            className=
                                ms-ShimmerElementsGroup-root
                                {
                                  -moz-osx-font-smoothing: grayscale;
                                  -webkit-font-smoothing: antialiased;
                                  align-items: center;
                                  display: flex;
                                  flex-wrap: nowrap;
                                  font-family: 'Segoe UI', 'Segoe UI Web (West European)', 'Segoe UI', -apple-system, BlinkMacSystemFont, 'Roboto', 'Helvetica Neue', sans-serif;
                                  font-size: 14px;
                                  font-weight: 400;
                                }
                            style={
                              Object {
                                "width": "100%",
                              }
                            }
                          >
                            <div
                              className=
                                  ms-ShimmerGap-root
                                  {
                                    -moz-osx-font-smoothing: grayscale;
                                    -webkit-font-smoothing: antialiased;
                                    background-color: #ffffff;
                                    border-bottom-style: solid;
                                    border-bottom-width: 0px;
                                    border-color: #ffffff;
                                    border-top-style: solid;
                                    border-top-width: 0px;
                                    box-sizing: content-box;
                                    font-family: 'Segoe UI', 'Segoe UI Web (West European)', 'Segoe UI', -apple-system, BlinkMacSystemFont, 'Roboto', 'Helvetica Neue', sans-serif;
                                    font-size: 14px;
                                    font-weight: 400;
                                    height: 43px;
                                  }
                                  @media screen and (-ms-high-contrast: active){& {
                                    background-color: Window;
                                    border-color: Window;
                                  }
                              style={
                                Object {
                                  "minWidth": "auto",
                                  "width": "100%",
                                }
                              }
                            />
                          </div>
                        </div>
                      </div>
                    </div>
                  </div>
                  <div
                    className="ms-List-cell"
                    data-automationid="ListCell"
                    data-list-index={9}
                    role="presentation"
                  >
                    <div
                      className=
<<<<<<< HEAD

                          {
                            border-left: 48px solid #ffffff;
                          }
=======
                          ms-Shimmer-container
>>>>>>> 5c78f7e4
                          {
                            -moz-osx-font-smoothing: grayscale;
                            -webkit-font-smoothing: antialiased;
                            font-family: 'Segoe UI', 'Segoe UI Web (West European)', 'Segoe UI', -apple-system, BlinkMacSystemFont, 'Roboto', 'Helvetica Neue', sans-serif;
                            font-size: 14px;
                            font-weight: 400;
                            height: auto;
                            position: relative;
                          }
                    >
                      <div
                        className=
                            ms-Shimmer-shimmerWrapper
                            {
                              animation-direction: normal;
                              animation-duration: 2s;
                              animation-iteration-count: infinite;
                              animation-name: keyframes 0%{background-position:-1000%;}100%{background-position:1000%;};
                              animation-timing-function: ease-in-out;
                              background: #f4f4f4
                                                linear-gradient(
                                                  to right,
                                                  #f4f4f4 0%,
                                                  #eaeaea 50%,
                                                  #f4f4f4 100%)
                                                0 0 / 90% 100%
                                                no-repeat;
                              transition: opacity 200ms;
                            }
                            @media screen and (-ms-high-contrast: active){& {
                              background: WindowText
                                                    linear-gradient(
                                                      to right,
                                                      transparent 0%,
                                                      Window 50%,
                                                      transparent 100%)
                                                    0 0 / 90% 100%
                                                    no-repeat;
                            }
                        style={
                          Object {
                            "width": "100%",
                          }
                        }
                      >
                        <div
<<<<<<< HEAD
                          className=
                              ms-Shimmer-shimmerWrapper
                              {
                                background-color: #f3f2f1;
                                overflow: hidden;
                                position: relative;
                                transform: translateZ(0);
                                transition: opacity 200ms;
                              }
                              & > * {
                                transform: translateZ(0);
                              }
                              @media screen and (-ms-high-contrast: active){& {
                                background: WindowText
                                                      linear-gradient(
                                                        to right,
                                                        transparent 0%,
                                                        Window 50%,
                                                        transparent 100%)
                                                      0 0 / 90% 100%
                                                      no-repeat;
                              }
=======
>>>>>>> 5c78f7e4
                          style={
                            Object {
                              "display": "flex",
                            }
                          }
                        >
                          <div
                            className=
<<<<<<< HEAD
                                ms-Shimmer-shimmerGradient
                                {
                                  animation-direction: normal;
                                  animation-duration: 2s;
                                  animation-iteration-count: infinite;
                                  animation-name: keyframes 0%{transform:translateX(-100%);}100%{transform:translateX(100%);};
                                  animation-timing-function: ease-in-out;
                                  background: #f3f2f1
                                                      linear-gradient(
                                                        to right,
                                                        #f3f2f1 0%,
                                                        #edebe9 50%,
                                                        #f3f2f1 100%)
                                                      0 0 / 90% 100%
                                                      no-repeat;
                                  height: 100%;
                                  left: 0px;
                                  position: absolute;
                                  top: 0px;
                                  transform: translateX(-100%);
                                  width: 100%;
                                }
                          />
                          <div
=======
                                ms-ShimmerElementsGroup-root
                                {
                                  -moz-osx-font-smoothing: grayscale;
                                  -webkit-font-smoothing: antialiased;
                                  align-items: center;
                                  display: flex;
                                  flex-wrap: nowrap;
                                  font-family: 'Segoe UI', 'Segoe UI Web (West European)', 'Segoe UI', -apple-system, BlinkMacSystemFont, 'Roboto', 'Helvetica Neue', sans-serif;
                                  font-size: 14px;
                                  font-weight: 400;
                                }
>>>>>>> 5c78f7e4
                            style={
                              Object {
                                "width": "auto",
                              }
                            }
                          >
                            <div
                              className=
                                  ms-ShimmerGap-root
                                  {
                                    -moz-osx-font-smoothing: grayscale;
                                    -webkit-font-smoothing: antialiased;
                                    background-color: #ffffff;
                                    border-bottom-style: solid;
                                    border-bottom-width: 0px;
                                    border-color: #ffffff;
                                    border-top-style: solid;
                                    border-top-width: 0px;
                                    box-sizing: content-box;
                                    font-family: 'Segoe UI', 'Segoe UI Web (West European)', 'Segoe UI', -apple-system, BlinkMacSystemFont, 'Roboto', 'Helvetica Neue', sans-serif;
                                    font-size: 14px;
                                    font-weight: 400;
<<<<<<< HEAD
                                    position: relative;
=======
                                    height: 43px;
                                  }
                                  @media screen and (-ms-high-contrast: active){& {
                                    background-color: Window;
                                    border-color: Window;
>>>>>>> 5c78f7e4
                                  }
                              style={
                                Object {
                                  "minWidth": "auto",
                                  "width": "40px",
                                }
                              }
                            />
                          </div>
                          <div
                            className=
                                ms-ShimmerElementsGroup-root
                                {
                                  -moz-osx-font-smoothing: grayscale;
                                  -webkit-font-smoothing: antialiased;
                                  align-items: center;
                                  display: flex;
                                  flex-wrap: nowrap;
                                  font-family: 'Segoe UI', 'Segoe UI Web (West European)', 'Segoe UI', -apple-system, BlinkMacSystemFont, 'Roboto', 'Helvetica Neue', sans-serif;
                                  font-size: 14px;
                                  font-weight: 400;
                                }
                            style={
                              Object {
                                "width": "100%",
                              }
                            }
                          >
                            <div
                              className=
                                  ms-ShimmerGap-root
                                  {
                                    -moz-osx-font-smoothing: grayscale;
                                    -webkit-font-smoothing: antialiased;
                                    background-color: #ffffff;
                                    border-bottom-style: solid;
                                    border-bottom-width: 0px;
                                    border-color: #ffffff;
                                    border-top-style: solid;
                                    border-top-width: 0px;
                                    box-sizing: content-box;
                                    font-family: 'Segoe UI', 'Segoe UI Web (West European)', 'Segoe UI', -apple-system, BlinkMacSystemFont, 'Roboto', 'Helvetica Neue', sans-serif;
                                    font-size: 14px;
                                    font-weight: 400;
                                    height: 43px;
                                  }
                                  @media screen and (-ms-high-contrast: active){& {
                                    background-color: Window;
                                    border-color: Window;
                                  }
                              style={
                                Object {
                                  "minWidth": "auto",
                                  "width": "100%",
                                }
                              }
                            />
                          </div>
                        </div>
                      </div>
                    </div>
                  </div>
                </div>
              </div>
            </div>
          </div>
        </div>
      </div>
    </div>
  </div>
</div>
`;<|MERGE_RESOLUTION|>--- conflicted
+++ resolved
@@ -343,13 +343,14 @@
               className=
                   ms-List
                   {
-                    position: relative;
+                    -moz-osx-font-smoothing: grayscale;
+                    -webkit-font-smoothing: antialiased;
+                    font-family: 'Segoe UI', 'Segoe UI Web (West European)', 'Segoe UI', -apple-system, BlinkMacSystemFont, 'Roboto', 'Helvetica Neue', sans-serif;
+                    font-size: 12px;
+                    font-weight: 400;
                   }
                   &:after {
-                    background-image: linear-gradient(to bottom,
-                                            transparent 30%,
-                                            rgba(255,255,255,.4) 65%,
-                                            #ffffff 100%);
+                    background-image: linear-gradient(to bottom, transparent 30%, rgba(255,255,255,.4) 65%,#ffffff 100%);
                     bottom: 0px;
                     content: "";
                     left: 0px;
@@ -376,14 +377,7 @@
                   >
                     <div
                       className=
-<<<<<<< HEAD
-
-                          {
-                            border-left: 48px solid #ffffff;
-                          }
-=======
                           ms-Shimmer-container
->>>>>>> 5c78f7e4
                           {
                             -moz-osx-font-smoothing: grayscale;
                             -webkit-font-smoothing: antialiased;
@@ -398,20 +392,14 @@
                         className=
                             ms-Shimmer-shimmerWrapper
                             {
-                              animation-direction: normal;
-                              animation-duration: 2s;
-                              animation-iteration-count: infinite;
-                              animation-name: keyframes 0%{background-position:-1000%;}100%{background-position:1000%;};
-                              animation-timing-function: ease-in-out;
-                              background: #f4f4f4
-                                                linear-gradient(
-                                                  to right,
-                                                  #f4f4f4 0%,
-                                                  #eaeaea 50%,
-                                                  #f4f4f4 100%)
-                                                0 0 / 90% 100%
-                                                no-repeat;
+                              background-color: #f3f2f1;
+                              overflow: hidden;
+                              position: relative;
+                              transform: translateZ(0);
                               transition: opacity 200ms;
+                            }
+                            & > * {
+                              transform: translateZ(0);
                             }
                             @media screen and (-ms-high-contrast: active){& {
                               background: WindowText
@@ -430,117 +418,37 @@
                         }
                       >
                         <div
-<<<<<<< HEAD
                           className=
-                              ms-Shimmer-shimmerWrapper
+                              ms-Shimmer-shimmerGradient
                               {
-                                background-color: #f3f2f1;
-                                overflow: hidden;
-                                position: relative;
-                                transform: translateZ(0);
-                                transition: opacity 200ms;
-                              }
-                              & > * {
-                                transform: translateZ(0);
-                              }
-                              @media screen and (-ms-high-contrast: active){& {
-                                background: WindowText
-                                                      linear-gradient(
-                                                        to right,
-                                                        transparent 0%,
-                                                        Window 50%,
-                                                        transparent 100%)
-                                                      0 0 / 90% 100%
-                                                      no-repeat;
-                              }
-=======
->>>>>>> 5c78f7e4
+                                animation-direction: normal;
+                                animation-duration: 2s;
+                                animation-iteration-count: infinite;
+                                animation-name: keyframes 0%{transform:translateX(-100%);}100%{transform:translateX(100%);};
+                                animation-timing-function: ease-in-out;
+                                background: #f3f2f1
+                                                    linear-gradient(
+                                                      to right,
+                                                      #f3f2f1 0%,
+                                                      #edebe9 50%,
+                                                      #f3f2f1 100%)
+                                                    0 0 / 90% 100%
+                                                    no-repeat;
+                                height: 100%;
+                                left: 0px;
+                                position: absolute;
+                                top: 0px;
+                                transform: translateX(-100%);
+                                width: 100%;
+                              }
+                        />
+                        <div
                           style={
                             Object {
                               "display": "flex",
                             }
                           }
                         >
-                          <div
-                            className=
-<<<<<<< HEAD
-                                ms-Shimmer-shimmerGradient
-                                {
-                                  animation-direction: normal;
-                                  animation-duration: 2s;
-                                  animation-iteration-count: infinite;
-                                  animation-name: keyframes 0%{transform:translateX(-100%);}100%{transform:translateX(100%);};
-                                  animation-timing-function: ease-in-out;
-                                  background: #f3f2f1
-                                                      linear-gradient(
-                                                        to right,
-                                                        #f3f2f1 0%,
-                                                        #edebe9 50%,
-                                                        #f3f2f1 100%)
-                                                      0 0 / 90% 100%
-                                                      no-repeat;
-                                  height: 100%;
-                                  left: 0px;
-                                  position: absolute;
-                                  top: 0px;
-                                  transform: translateX(-100%);
-                                  width: 100%;
-                                }
-                          />
-                          <div
-=======
-                                ms-ShimmerElementsGroup-root
-                                {
-                                  -moz-osx-font-smoothing: grayscale;
-                                  -webkit-font-smoothing: antialiased;
-                                  align-items: center;
-                                  display: flex;
-                                  flex-wrap: nowrap;
-                                  font-family: 'Segoe UI', 'Segoe UI Web (West European)', 'Segoe UI', -apple-system, BlinkMacSystemFont, 'Roboto', 'Helvetica Neue', sans-serif;
-                                  font-size: 14px;
-                                  font-weight: 400;
-                                }
->>>>>>> 5c78f7e4
-                            style={
-                              Object {
-                                "width": "auto",
-                              }
-                            }
-                          >
-                            <div
-                              className=
-                                  ms-ShimmerGap-root
-                                  {
-                                    -moz-osx-font-smoothing: grayscale;
-                                    -webkit-font-smoothing: antialiased;
-                                    background-color: #ffffff;
-                                    border-bottom-style: solid;
-                                    border-bottom-width: 0px;
-                                    border-color: #ffffff;
-                                    border-top-style: solid;
-                                    border-top-width: 0px;
-                                    box-sizing: content-box;
-                                    font-family: 'Segoe UI', 'Segoe UI Web (West European)', 'Segoe UI', -apple-system, BlinkMacSystemFont, 'Roboto', 'Helvetica Neue', sans-serif;
-                                    font-size: 14px;
-                                    font-weight: 400;
-<<<<<<< HEAD
-                                    position: relative;
-=======
-                                    height: 43px;
-                                  }
-                                  @media screen and (-ms-high-contrast: active){& {
-                                    background-color: Window;
-                                    border-color: Window;
->>>>>>> 5c78f7e4
-                                  }
-                              style={
-                                Object {
-                                  "minWidth": "auto",
-                                  "width": "40px",
-                                }
-                              }
-                            />
-                          </div>
                           <div
                             className=
                                 ms-ShimmerElementsGroup-root
@@ -553,10 +461,11 @@
                                   font-family: 'Segoe UI', 'Segoe UI Web (West European)', 'Segoe UI', -apple-system, BlinkMacSystemFont, 'Roboto', 'Helvetica Neue', sans-serif;
                                   font-size: 14px;
                                   font-weight: 400;
+                                  position: relative;
                                 }
                             style={
                               Object {
-                                "width": "100%",
+                                "width": "auto",
                               }
                             }
                           >
@@ -585,183 +494,6 @@
                               style={
                                 Object {
                                   "minWidth": "auto",
-                                  "width": "100%",
-                                }
-                              }
-                            />
-                          </div>
-                        </div>
-                      </div>
-                    </div>
-                  </div>
-                  <div
-                    className="ms-List-cell"
-                    data-automationid="ListCell"
-                    data-list-index={1}
-                    role="presentation"
-                  >
-                    <div
-                      className=
-<<<<<<< HEAD
-
-                          {
-                            border-left: 48px solid #ffffff;
-                          }
-=======
-                          ms-Shimmer-container
->>>>>>> 5c78f7e4
-                          {
-                            -moz-osx-font-smoothing: grayscale;
-                            -webkit-font-smoothing: antialiased;
-                            font-family: 'Segoe UI', 'Segoe UI Web (West European)', 'Segoe UI', -apple-system, BlinkMacSystemFont, 'Roboto', 'Helvetica Neue', sans-serif;
-                            font-size: 14px;
-                            font-weight: 400;
-                            height: auto;
-                            position: relative;
-                          }
-                    >
-                      <div
-                        className=
-                            ms-Shimmer-shimmerWrapper
-                            {
-                              animation-direction: normal;
-                              animation-duration: 2s;
-                              animation-iteration-count: infinite;
-                              animation-name: keyframes 0%{background-position:-1000%;}100%{background-position:1000%;};
-                              animation-timing-function: ease-in-out;
-                              background: #f4f4f4
-                                                linear-gradient(
-                                                  to right,
-                                                  #f4f4f4 0%,
-                                                  #eaeaea 50%,
-                                                  #f4f4f4 100%)
-                                                0 0 / 90% 100%
-                                                no-repeat;
-                              transition: opacity 200ms;
-                            }
-                            @media screen and (-ms-high-contrast: active){& {
-                              background: WindowText
-                                                    linear-gradient(
-                                                      to right,
-                                                      transparent 0%,
-                                                      Window 50%,
-                                                      transparent 100%)
-                                                    0 0 / 90% 100%
-                                                    no-repeat;
-                            }
-                        style={
-                          Object {
-                            "width": "100%",
-                          }
-                        }
-                      >
-                        <div
-<<<<<<< HEAD
-                          className=
-                              ms-Shimmer-shimmerWrapper
-                              {
-                                background-color: #f3f2f1;
-                                overflow: hidden;
-                                position: relative;
-                                transform: translateZ(0);
-                                transition: opacity 200ms;
-                              }
-                              & > * {
-                                transform: translateZ(0);
-                              }
-                              @media screen and (-ms-high-contrast: active){& {
-                                background: WindowText
-                                                      linear-gradient(
-                                                        to right,
-                                                        transparent 0%,
-                                                        Window 50%,
-                                                        transparent 100%)
-                                                      0 0 / 90% 100%
-                                                      no-repeat;
-                              }
-=======
->>>>>>> 5c78f7e4
-                          style={
-                            Object {
-                              "display": "flex",
-                            }
-                          }
-                        >
-                          <div
-                            className=
-<<<<<<< HEAD
-                                ms-Shimmer-shimmerGradient
-                                {
-                                  animation-direction: normal;
-                                  animation-duration: 2s;
-                                  animation-iteration-count: infinite;
-                                  animation-name: keyframes 0%{transform:translateX(-100%);}100%{transform:translateX(100%);};
-                                  animation-timing-function: ease-in-out;
-                                  background: #f3f2f1
-                                                      linear-gradient(
-                                                        to right,
-                                                        #f3f2f1 0%,
-                                                        #edebe9 50%,
-                                                        #f3f2f1 100%)
-                                                      0 0 / 90% 100%
-                                                      no-repeat;
-                                  height: 100%;
-                                  left: 0px;
-                                  position: absolute;
-                                  top: 0px;
-                                  transform: translateX(-100%);
-                                  width: 100%;
-                                }
-                          />
-                          <div
-=======
-                                ms-ShimmerElementsGroup-root
-                                {
-                                  -moz-osx-font-smoothing: grayscale;
-                                  -webkit-font-smoothing: antialiased;
-                                  align-items: center;
-                                  display: flex;
-                                  flex-wrap: nowrap;
-                                  font-family: 'Segoe UI', 'Segoe UI Web (West European)', 'Segoe UI', -apple-system, BlinkMacSystemFont, 'Roboto', 'Helvetica Neue', sans-serif;
-                                  font-size: 14px;
-                                  font-weight: 400;
-                                }
->>>>>>> 5c78f7e4
-                            style={
-                              Object {
-                                "width": "auto",
-                              }
-                            }
-                          >
-                            <div
-                              className=
-                                  ms-ShimmerGap-root
-                                  {
-                                    -moz-osx-font-smoothing: grayscale;
-                                    -webkit-font-smoothing: antialiased;
-                                    background-color: #ffffff;
-                                    border-bottom-style: solid;
-                                    border-bottom-width: 0px;
-                                    border-color: #ffffff;
-                                    border-top-style: solid;
-                                    border-top-width: 0px;
-                                    box-sizing: content-box;
-                                    font-family: 'Segoe UI', 'Segoe UI Web (West European)', 'Segoe UI', -apple-system, BlinkMacSystemFont, 'Roboto', 'Helvetica Neue', sans-serif;
-                                    font-size: 14px;
-                                    font-weight: 400;
-<<<<<<< HEAD
-                                    position: relative;
-=======
-                                    height: 43px;
-                                  }
-                                  @media screen and (-ms-high-contrast: active){& {
-                                    background-color: Window;
-                                    border-color: Window;
->>>>>>> 5c78f7e4
-                                  }
-                              style={
-                                Object {
-                                  "minWidth": "auto",
                                   "width": "40px",
                                 }
                               }
@@ -779,6 +511,7 @@
                                   font-family: 'Segoe UI', 'Segoe UI Web (West European)', 'Segoe UI', -apple-system, BlinkMacSystemFont, 'Roboto', 'Helvetica Neue', sans-serif;
                                   font-size: 14px;
                                   font-weight: 400;
+                                  position: relative;
                                 }
                             style={
                               Object {
@@ -823,19 +556,13 @@
                   <div
                     className="ms-List-cell"
                     data-automationid="ListCell"
-                    data-list-index={2}
+                    data-list-index={1}
                     role="presentation"
                   >
                     <div
                       className=
                           ms-Shimmer-container
                           {
-<<<<<<< HEAD
-                            border-left: 48px solid #ffffff;
-                          }
-                          {
-                            border-bottom: 1px solid #ffffff;
-=======
                             -moz-osx-font-smoothing: grayscale;
                             -webkit-font-smoothing: antialiased;
                             font-family: 'Segoe UI', 'Segoe UI Web (West European)', 'Segoe UI', -apple-system, BlinkMacSystemFont, 'Roboto', 'Helvetica Neue', sans-serif;
@@ -843,27 +570,20 @@
                             font-weight: 400;
                             height: auto;
                             position: relative;
->>>>>>> 5c78f7e4
                           }
                     >
                       <div
                         className=
                             ms-Shimmer-shimmerWrapper
                             {
-                              animation-direction: normal;
-                              animation-duration: 2s;
-                              animation-iteration-count: infinite;
-                              animation-name: keyframes 0%{background-position:-1000%;}100%{background-position:1000%;};
-                              animation-timing-function: ease-in-out;
-                              background: #f4f4f4
-                                                linear-gradient(
-                                                  to right,
-                                                  #f4f4f4 0%,
-                                                  #eaeaea 50%,
-                                                  #f4f4f4 100%)
-                                                0 0 / 90% 100%
-                                                no-repeat;
+                              background-color: #f3f2f1;
+                              overflow: hidden;
+                              position: relative;
+                              transform: translateZ(0);
                               transition: opacity 200ms;
+                            }
+                            & > * {
+                              transform: translateZ(0);
                             }
                             @media screen and (-ms-high-contrast: active){& {
                               background: WindowText
@@ -882,117 +602,37 @@
                         }
                       >
                         <div
-<<<<<<< HEAD
                           className=
-                              ms-Shimmer-shimmerWrapper
+                              ms-Shimmer-shimmerGradient
                               {
-                                background-color: #f3f2f1;
-                                overflow: hidden;
-                                position: relative;
-                                transform: translateZ(0);
-                                transition: opacity 200ms;
-                              }
-                              & > * {
-                                transform: translateZ(0);
-                              }
-                              @media screen and (-ms-high-contrast: active){& {
-                                background: WindowText
-                                                      linear-gradient(
-                                                        to right,
-                                                        transparent 0%,
-                                                        Window 50%,
-                                                        transparent 100%)
-                                                      0 0 / 90% 100%
-                                                      no-repeat;
-                              }
-=======
->>>>>>> 5c78f7e4
+                                animation-direction: normal;
+                                animation-duration: 2s;
+                                animation-iteration-count: infinite;
+                                animation-name: keyframes 0%{transform:translateX(-100%);}100%{transform:translateX(100%);};
+                                animation-timing-function: ease-in-out;
+                                background: #f3f2f1
+                                                    linear-gradient(
+                                                      to right,
+                                                      #f3f2f1 0%,
+                                                      #edebe9 50%,
+                                                      #f3f2f1 100%)
+                                                    0 0 / 90% 100%
+                                                    no-repeat;
+                                height: 100%;
+                                left: 0px;
+                                position: absolute;
+                                top: 0px;
+                                transform: translateX(-100%);
+                                width: 100%;
+                              }
+                        />
+                        <div
                           style={
                             Object {
                               "display": "flex",
                             }
                           }
                         >
-                          <div
-                            className=
-<<<<<<< HEAD
-                                ms-Shimmer-shimmerGradient
-                                {
-                                  animation-direction: normal;
-                                  animation-duration: 2s;
-                                  animation-iteration-count: infinite;
-                                  animation-name: keyframes 0%{transform:translateX(-100%);}100%{transform:translateX(100%);};
-                                  animation-timing-function: ease-in-out;
-                                  background: #f3f2f1
-                                                      linear-gradient(
-                                                        to right,
-                                                        #f3f2f1 0%,
-                                                        #edebe9 50%,
-                                                        #f3f2f1 100%)
-                                                      0 0 / 90% 100%
-                                                      no-repeat;
-                                  height: 100%;
-                                  left: 0px;
-                                  position: absolute;
-                                  top: 0px;
-                                  transform: translateX(-100%);
-                                  width: 100%;
-                                }
-                          />
-                          <div
-=======
-                                ms-ShimmerElementsGroup-root
-                                {
-                                  -moz-osx-font-smoothing: grayscale;
-                                  -webkit-font-smoothing: antialiased;
-                                  align-items: center;
-                                  display: flex;
-                                  flex-wrap: nowrap;
-                                  font-family: 'Segoe UI', 'Segoe UI Web (West European)', 'Segoe UI', -apple-system, BlinkMacSystemFont, 'Roboto', 'Helvetica Neue', sans-serif;
-                                  font-size: 14px;
-                                  font-weight: 400;
-                                }
->>>>>>> 5c78f7e4
-                            style={
-                              Object {
-                                "width": "auto",
-                              }
-                            }
-                          >
-                            <div
-                              className=
-                                  ms-ShimmerGap-root
-                                  {
-                                    -moz-osx-font-smoothing: grayscale;
-                                    -webkit-font-smoothing: antialiased;
-                                    background-color: #ffffff;
-                                    border-bottom-style: solid;
-                                    border-bottom-width: 0px;
-                                    border-color: #ffffff;
-                                    border-top-style: solid;
-                                    border-top-width: 0px;
-                                    box-sizing: content-box;
-                                    font-family: 'Segoe UI', 'Segoe UI Web (West European)', 'Segoe UI', -apple-system, BlinkMacSystemFont, 'Roboto', 'Helvetica Neue', sans-serif;
-                                    font-size: 14px;
-                                    font-weight: 400;
-<<<<<<< HEAD
-                                    position: relative;
-=======
-                                    height: 43px;
-                                  }
-                                  @media screen and (-ms-high-contrast: active){& {
-                                    background-color: Window;
-                                    border-color: Window;
->>>>>>> 5c78f7e4
-                                  }
-                              style={
-                                Object {
-                                  "minWidth": "auto",
-                                  "width": "40px",
-                                }
-                              }
-                            />
-                          </div>
                           <div
                             className=
                                 ms-ShimmerElementsGroup-root
@@ -1005,10 +645,11 @@
                                   font-family: 'Segoe UI', 'Segoe UI Web (West European)', 'Segoe UI', -apple-system, BlinkMacSystemFont, 'Roboto', 'Helvetica Neue', sans-serif;
                                   font-size: 14px;
                                   font-weight: 400;
+                                  position: relative;
                                 }
                             style={
                               Object {
-                                "width": "100%",
+                                "width": "auto",
                               }
                             }
                           >
@@ -1037,183 +678,6 @@
                               style={
                                 Object {
                                   "minWidth": "auto",
-                                  "width": "100%",
-                                }
-                              }
-                            />
-                          </div>
-                        </div>
-                      </div>
-                    </div>
-                  </div>
-                  <div
-                    className="ms-List-cell"
-                    data-automationid="ListCell"
-                    data-list-index={3}
-                    role="presentation"
-                  >
-                    <div
-                      className=
-                          ms-Shimmer-container
-                          {
-<<<<<<< HEAD
-                            border-left: 48px solid #ffffff;
-                          }
-                          {
-                            border-bottom: 1px solid #ffffff;
-=======
-                            -moz-osx-font-smoothing: grayscale;
-                            -webkit-font-smoothing: antialiased;
-                            font-family: 'Segoe UI', 'Segoe UI Web (West European)', 'Segoe UI', -apple-system, BlinkMacSystemFont, 'Roboto', 'Helvetica Neue', sans-serif;
-                            font-size: 14px;
-                            font-weight: 400;
-                            height: auto;
-                            position: relative;
->>>>>>> 5c78f7e4
-                          }
-                    >
-                      <div
-                        className=
-                            ms-Shimmer-shimmerWrapper
-                            {
-                              animation-direction: normal;
-                              animation-duration: 2s;
-                              animation-iteration-count: infinite;
-                              animation-name: keyframes 0%{background-position:-1000%;}100%{background-position:1000%;};
-                              animation-timing-function: ease-in-out;
-                              background: #f4f4f4
-                                                linear-gradient(
-                                                  to right,
-                                                  #f4f4f4 0%,
-                                                  #eaeaea 50%,
-                                                  #f4f4f4 100%)
-                                                0 0 / 90% 100%
-                                                no-repeat;
-                              transition: opacity 200ms;
-                            }
-                            @media screen and (-ms-high-contrast: active){& {
-                              background: WindowText
-                                                    linear-gradient(
-                                                      to right,
-                                                      transparent 0%,
-                                                      Window 50%,
-                                                      transparent 100%)
-                                                    0 0 / 90% 100%
-                                                    no-repeat;
-                            }
-                        style={
-                          Object {
-                            "width": "100%",
-                          }
-                        }
-                      >
-                        <div
-<<<<<<< HEAD
-                          className=
-                              ms-Shimmer-shimmerWrapper
-                              {
-                                background-color: #f3f2f1;
-                                overflow: hidden;
-                                position: relative;
-                                transform: translateZ(0);
-                                transition: opacity 200ms;
-                              }
-                              & > * {
-                                transform: translateZ(0);
-                              }
-                              @media screen and (-ms-high-contrast: active){& {
-                                background: WindowText
-                                                      linear-gradient(
-                                                        to right,
-                                                        transparent 0%,
-                                                        Window 50%,
-                                                        transparent 100%)
-                                                      0 0 / 90% 100%
-                                                      no-repeat;
-                              }
-=======
->>>>>>> 5c78f7e4
-                          style={
-                            Object {
-                              "display": "flex",
-                            }
-                          }
-                        >
-                          <div
-                            className=
-<<<<<<< HEAD
-                                ms-Shimmer-shimmerGradient
-                                {
-                                  animation-direction: normal;
-                                  animation-duration: 2s;
-                                  animation-iteration-count: infinite;
-                                  animation-name: keyframes 0%{transform:translateX(-100%);}100%{transform:translateX(100%);};
-                                  animation-timing-function: ease-in-out;
-                                  background: #f3f2f1
-                                                      linear-gradient(
-                                                        to right,
-                                                        #f3f2f1 0%,
-                                                        #edebe9 50%,
-                                                        #f3f2f1 100%)
-                                                      0 0 / 90% 100%
-                                                      no-repeat;
-                                  height: 100%;
-                                  left: 0px;
-                                  position: absolute;
-                                  top: 0px;
-                                  transform: translateX(-100%);
-                                  width: 100%;
-                                }
-                          />
-                          <div
-=======
-                                ms-ShimmerElementsGroup-root
-                                {
-                                  -moz-osx-font-smoothing: grayscale;
-                                  -webkit-font-smoothing: antialiased;
-                                  align-items: center;
-                                  display: flex;
-                                  flex-wrap: nowrap;
-                                  font-family: 'Segoe UI', 'Segoe UI Web (West European)', 'Segoe UI', -apple-system, BlinkMacSystemFont, 'Roboto', 'Helvetica Neue', sans-serif;
-                                  font-size: 14px;
-                                  font-weight: 400;
-                                }
->>>>>>> 5c78f7e4
-                            style={
-                              Object {
-                                "width": "auto",
-                              }
-                            }
-                          >
-                            <div
-                              className=
-                                  ms-ShimmerGap-root
-                                  {
-                                    -moz-osx-font-smoothing: grayscale;
-                                    -webkit-font-smoothing: antialiased;
-                                    background-color: #ffffff;
-                                    border-bottom-style: solid;
-                                    border-bottom-width: 0px;
-                                    border-color: #ffffff;
-                                    border-top-style: solid;
-                                    border-top-width: 0px;
-                                    box-sizing: content-box;
-                                    font-family: 'Segoe UI', 'Segoe UI Web (West European)', 'Segoe UI', -apple-system, BlinkMacSystemFont, 'Roboto', 'Helvetica Neue', sans-serif;
-                                    font-size: 14px;
-                                    font-weight: 400;
-<<<<<<< HEAD
-                                    position: relative;
-=======
-                                    height: 43px;
-                                  }
-                                  @media screen and (-ms-high-contrast: active){& {
-                                    background-color: Window;
-                                    border-color: Window;
->>>>>>> 5c78f7e4
-                                  }
-                              style={
-                                Object {
-                                  "minWidth": "auto",
                                   "width": "40px",
                                 }
                               }
@@ -1231,6 +695,7 @@
                                   font-family: 'Segoe UI', 'Segoe UI Web (West European)', 'Segoe UI', -apple-system, BlinkMacSystemFont, 'Roboto', 'Helvetica Neue', sans-serif;
                                   font-size: 14px;
                                   font-weight: 400;
+                                  position: relative;
                                 }
                             style={
                               Object {
@@ -1275,19 +740,12 @@
                   <div
                     className="ms-List-cell"
                     data-automationid="ListCell"
-                    data-list-index={4}
+                    data-list-index={2}
                     role="presentation"
                   >
                     <div
                       className=
-<<<<<<< HEAD
-
-                          {
-                            border-left: 48px solid #ffffff;
-                          }
-=======
                           ms-Shimmer-container
->>>>>>> 5c78f7e4
                           {
                             -moz-osx-font-smoothing: grayscale;
                             -webkit-font-smoothing: antialiased;
@@ -1302,20 +760,14 @@
                         className=
                             ms-Shimmer-shimmerWrapper
                             {
-                              animation-direction: normal;
-                              animation-duration: 2s;
-                              animation-iteration-count: infinite;
-                              animation-name: keyframes 0%{background-position:-1000%;}100%{background-position:1000%;};
-                              animation-timing-function: ease-in-out;
-                              background: #f4f4f4
-                                                linear-gradient(
-                                                  to right,
-                                                  #f4f4f4 0%,
-                                                  #eaeaea 50%,
-                                                  #f4f4f4 100%)
-                                                0 0 / 90% 100%
-                                                no-repeat;
+                              background-color: #f3f2f1;
+                              overflow: hidden;
+                              position: relative;
+                              transform: translateZ(0);
                               transition: opacity 200ms;
+                            }
+                            & > * {
+                              transform: translateZ(0);
                             }
                             @media screen and (-ms-high-contrast: active){& {
                               background: WindowText
@@ -1334,117 +786,37 @@
                         }
                       >
                         <div
-<<<<<<< HEAD
                           className=
-                              ms-Shimmer-shimmerWrapper
+                              ms-Shimmer-shimmerGradient
                               {
-                                background-color: #f3f2f1;
-                                overflow: hidden;
-                                position: relative;
-                                transform: translateZ(0);
-                                transition: opacity 200ms;
-                              }
-                              & > * {
-                                transform: translateZ(0);
-                              }
-                              @media screen and (-ms-high-contrast: active){& {
-                                background: WindowText
-                                                      linear-gradient(
-                                                        to right,
-                                                        transparent 0%,
-                                                        Window 50%,
-                                                        transparent 100%)
-                                                      0 0 / 90% 100%
-                                                      no-repeat;
-                              }
-=======
->>>>>>> 5c78f7e4
+                                animation-direction: normal;
+                                animation-duration: 2s;
+                                animation-iteration-count: infinite;
+                                animation-name: keyframes 0%{transform:translateX(-100%);}100%{transform:translateX(100%);};
+                                animation-timing-function: ease-in-out;
+                                background: #f3f2f1
+                                                    linear-gradient(
+                                                      to right,
+                                                      #f3f2f1 0%,
+                                                      #edebe9 50%,
+                                                      #f3f2f1 100%)
+                                                    0 0 / 90% 100%
+                                                    no-repeat;
+                                height: 100%;
+                                left: 0px;
+                                position: absolute;
+                                top: 0px;
+                                transform: translateX(-100%);
+                                width: 100%;
+                              }
+                        />
+                        <div
                           style={
                             Object {
                               "display": "flex",
                             }
                           }
                         >
-                          <div
-                            className=
-<<<<<<< HEAD
-                                ms-Shimmer-shimmerGradient
-                                {
-                                  animation-direction: normal;
-                                  animation-duration: 2s;
-                                  animation-iteration-count: infinite;
-                                  animation-name: keyframes 0%{transform:translateX(-100%);}100%{transform:translateX(100%);};
-                                  animation-timing-function: ease-in-out;
-                                  background: #f3f2f1
-                                                      linear-gradient(
-                                                        to right,
-                                                        #f3f2f1 0%,
-                                                        #edebe9 50%,
-                                                        #f3f2f1 100%)
-                                                      0 0 / 90% 100%
-                                                      no-repeat;
-                                  height: 100%;
-                                  left: 0px;
-                                  position: absolute;
-                                  top: 0px;
-                                  transform: translateX(-100%);
-                                  width: 100%;
-                                }
-                          />
-                          <div
-=======
-                                ms-ShimmerElementsGroup-root
-                                {
-                                  -moz-osx-font-smoothing: grayscale;
-                                  -webkit-font-smoothing: antialiased;
-                                  align-items: center;
-                                  display: flex;
-                                  flex-wrap: nowrap;
-                                  font-family: 'Segoe UI', 'Segoe UI Web (West European)', 'Segoe UI', -apple-system, BlinkMacSystemFont, 'Roboto', 'Helvetica Neue', sans-serif;
-                                  font-size: 14px;
-                                  font-weight: 400;
-                                }
->>>>>>> 5c78f7e4
-                            style={
-                              Object {
-                                "width": "auto",
-                              }
-                            }
-                          >
-                            <div
-                              className=
-                                  ms-ShimmerGap-root
-                                  {
-                                    -moz-osx-font-smoothing: grayscale;
-                                    -webkit-font-smoothing: antialiased;
-                                    background-color: #ffffff;
-                                    border-bottom-style: solid;
-                                    border-bottom-width: 0px;
-                                    border-color: #ffffff;
-                                    border-top-style: solid;
-                                    border-top-width: 0px;
-                                    box-sizing: content-box;
-                                    font-family: 'Segoe UI', 'Segoe UI Web (West European)', 'Segoe UI', -apple-system, BlinkMacSystemFont, 'Roboto', 'Helvetica Neue', sans-serif;
-                                    font-size: 14px;
-                                    font-weight: 400;
-<<<<<<< HEAD
-                                    position: relative;
-=======
-                                    height: 43px;
-                                  }
-                                  @media screen and (-ms-high-contrast: active){& {
-                                    background-color: Window;
-                                    border-color: Window;
->>>>>>> 5c78f7e4
-                                  }
-                              style={
-                                Object {
-                                  "minWidth": "auto",
-                                  "width": "40px",
-                                }
-                              }
-                            />
-                          </div>
                           <div
                             className=
                                 ms-ShimmerElementsGroup-root
@@ -1457,10 +829,11 @@
                                   font-family: 'Segoe UI', 'Segoe UI Web (West European)', 'Segoe UI', -apple-system, BlinkMacSystemFont, 'Roboto', 'Helvetica Neue', sans-serif;
                                   font-size: 14px;
                                   font-weight: 400;
+                                  position: relative;
                                 }
                             style={
                               Object {
-                                "width": "100%",
+                                "width": "auto",
                               }
                             }
                           >
@@ -1489,183 +862,6 @@
                               style={
                                 Object {
                                   "minWidth": "auto",
-                                  "width": "100%",
-                                }
-                              }
-                            />
-                          </div>
-                        </div>
-                      </div>
-                    </div>
-                  </div>
-                  <div
-                    className="ms-List-cell"
-                    data-automationid="ListCell"
-                    data-list-index={5}
-                    role="presentation"
-                  >
-                    <div
-                      className=
-<<<<<<< HEAD
-
-                          {
-                            border-left: 48px solid #ffffff;
-                          }
-=======
-                          ms-Shimmer-container
->>>>>>> 5c78f7e4
-                          {
-                            -moz-osx-font-smoothing: grayscale;
-                            -webkit-font-smoothing: antialiased;
-                            font-family: 'Segoe UI', 'Segoe UI Web (West European)', 'Segoe UI', -apple-system, BlinkMacSystemFont, 'Roboto', 'Helvetica Neue', sans-serif;
-                            font-size: 14px;
-                            font-weight: 400;
-                            height: auto;
-                            position: relative;
-                          }
-                    >
-                      <div
-                        className=
-                            ms-Shimmer-shimmerWrapper
-                            {
-                              animation-direction: normal;
-                              animation-duration: 2s;
-                              animation-iteration-count: infinite;
-                              animation-name: keyframes 0%{background-position:-1000%;}100%{background-position:1000%;};
-                              animation-timing-function: ease-in-out;
-                              background: #f4f4f4
-                                                linear-gradient(
-                                                  to right,
-                                                  #f4f4f4 0%,
-                                                  #eaeaea 50%,
-                                                  #f4f4f4 100%)
-                                                0 0 / 90% 100%
-                                                no-repeat;
-                              transition: opacity 200ms;
-                            }
-                            @media screen and (-ms-high-contrast: active){& {
-                              background: WindowText
-                                                    linear-gradient(
-                                                      to right,
-                                                      transparent 0%,
-                                                      Window 50%,
-                                                      transparent 100%)
-                                                    0 0 / 90% 100%
-                                                    no-repeat;
-                            }
-                        style={
-                          Object {
-                            "width": "100%",
-                          }
-                        }
-                      >
-                        <div
-<<<<<<< HEAD
-                          className=
-                              ms-Shimmer-shimmerWrapper
-                              {
-                                background-color: #f3f2f1;
-                                overflow: hidden;
-                                position: relative;
-                                transform: translateZ(0);
-                                transition: opacity 200ms;
-                              }
-                              & > * {
-                                transform: translateZ(0);
-                              }
-                              @media screen and (-ms-high-contrast: active){& {
-                                background: WindowText
-                                                      linear-gradient(
-                                                        to right,
-                                                        transparent 0%,
-                                                        Window 50%,
-                                                        transparent 100%)
-                                                      0 0 / 90% 100%
-                                                      no-repeat;
-                              }
-=======
->>>>>>> 5c78f7e4
-                          style={
-                            Object {
-                              "display": "flex",
-                            }
-                          }
-                        >
-                          <div
-                            className=
-<<<<<<< HEAD
-                                ms-Shimmer-shimmerGradient
-                                {
-                                  animation-direction: normal;
-                                  animation-duration: 2s;
-                                  animation-iteration-count: infinite;
-                                  animation-name: keyframes 0%{transform:translateX(-100%);}100%{transform:translateX(100%);};
-                                  animation-timing-function: ease-in-out;
-                                  background: #f3f2f1
-                                                      linear-gradient(
-                                                        to right,
-                                                        #f3f2f1 0%,
-                                                        #edebe9 50%,
-                                                        #f3f2f1 100%)
-                                                      0 0 / 90% 100%
-                                                      no-repeat;
-                                  height: 100%;
-                                  left: 0px;
-                                  position: absolute;
-                                  top: 0px;
-                                  transform: translateX(-100%);
-                                  width: 100%;
-                                }
-                          />
-                          <div
-=======
-                                ms-ShimmerElementsGroup-root
-                                {
-                                  -moz-osx-font-smoothing: grayscale;
-                                  -webkit-font-smoothing: antialiased;
-                                  align-items: center;
-                                  display: flex;
-                                  flex-wrap: nowrap;
-                                  font-family: 'Segoe UI', 'Segoe UI Web (West European)', 'Segoe UI', -apple-system, BlinkMacSystemFont, 'Roboto', 'Helvetica Neue', sans-serif;
-                                  font-size: 14px;
-                                  font-weight: 400;
-                                }
->>>>>>> 5c78f7e4
-                            style={
-                              Object {
-                                "width": "auto",
-                              }
-                            }
-                          >
-                            <div
-                              className=
-                                  ms-ShimmerGap-root
-                                  {
-                                    -moz-osx-font-smoothing: grayscale;
-                                    -webkit-font-smoothing: antialiased;
-                                    background-color: #ffffff;
-                                    border-bottom-style: solid;
-                                    border-bottom-width: 0px;
-                                    border-color: #ffffff;
-                                    border-top-style: solid;
-                                    border-top-width: 0px;
-                                    box-sizing: content-box;
-                                    font-family: 'Segoe UI', 'Segoe UI Web (West European)', 'Segoe UI', -apple-system, BlinkMacSystemFont, 'Roboto', 'Helvetica Neue', sans-serif;
-                                    font-size: 14px;
-                                    font-weight: 400;
-<<<<<<< HEAD
-                                    position: relative;
-=======
-                                    height: 43px;
-                                  }
-                                  @media screen and (-ms-high-contrast: active){& {
-                                    background-color: Window;
-                                    border-color: Window;
->>>>>>> 5c78f7e4
-                                  }
-                              style={
-                                Object {
-                                  "minWidth": "auto",
                                   "width": "40px",
                                 }
                               }
@@ -1683,6 +879,7 @@
                                   font-family: 'Segoe UI', 'Segoe UI Web (West European)', 'Segoe UI', -apple-system, BlinkMacSystemFont, 'Roboto', 'Helvetica Neue', sans-serif;
                                   font-size: 14px;
                                   font-weight: 400;
+                                  position: relative;
                                 }
                             style={
                               Object {
@@ -1727,19 +924,12 @@
                   <div
                     className="ms-List-cell"
                     data-automationid="ListCell"
-                    data-list-index={6}
+                    data-list-index={3}
                     role="presentation"
                   >
                     <div
                       className=
-<<<<<<< HEAD
-
-                          {
-                            border-left: 48px solid #ffffff;
-                          }
-=======
                           ms-Shimmer-container
->>>>>>> 5c78f7e4
                           {
                             -moz-osx-font-smoothing: grayscale;
                             -webkit-font-smoothing: antialiased;
@@ -1754,20 +944,14 @@
                         className=
                             ms-Shimmer-shimmerWrapper
                             {
-                              animation-direction: normal;
-                              animation-duration: 2s;
-                              animation-iteration-count: infinite;
-                              animation-name: keyframes 0%{background-position:-1000%;}100%{background-position:1000%;};
-                              animation-timing-function: ease-in-out;
-                              background: #f4f4f4
-                                                linear-gradient(
-                                                  to right,
-                                                  #f4f4f4 0%,
-                                                  #eaeaea 50%,
-                                                  #f4f4f4 100%)
-                                                0 0 / 90% 100%
-                                                no-repeat;
+                              background-color: #f3f2f1;
+                              overflow: hidden;
+                              position: relative;
+                              transform: translateZ(0);
                               transition: opacity 200ms;
+                            }
+                            & > * {
+                              transform: translateZ(0);
                             }
                             @media screen and (-ms-high-contrast: active){& {
                               background: WindowText
@@ -1786,117 +970,37 @@
                         }
                       >
                         <div
-<<<<<<< HEAD
                           className=
-                              ms-Shimmer-shimmerWrapper
+                              ms-Shimmer-shimmerGradient
                               {
-                                background-color: #f3f2f1;
-                                overflow: hidden;
-                                position: relative;
-                                transform: translateZ(0);
-                                transition: opacity 200ms;
-                              }
-                              & > * {
-                                transform: translateZ(0);
-                              }
-                              @media screen and (-ms-high-contrast: active){& {
-                                background: WindowText
-                                                      linear-gradient(
-                                                        to right,
-                                                        transparent 0%,
-                                                        Window 50%,
-                                                        transparent 100%)
-                                                      0 0 / 90% 100%
-                                                      no-repeat;
-                              }
-=======
->>>>>>> 5c78f7e4
+                                animation-direction: normal;
+                                animation-duration: 2s;
+                                animation-iteration-count: infinite;
+                                animation-name: keyframes 0%{transform:translateX(-100%);}100%{transform:translateX(100%);};
+                                animation-timing-function: ease-in-out;
+                                background: #f3f2f1
+                                                    linear-gradient(
+                                                      to right,
+                                                      #f3f2f1 0%,
+                                                      #edebe9 50%,
+                                                      #f3f2f1 100%)
+                                                    0 0 / 90% 100%
+                                                    no-repeat;
+                                height: 100%;
+                                left: 0px;
+                                position: absolute;
+                                top: 0px;
+                                transform: translateX(-100%);
+                                width: 100%;
+                              }
+                        />
+                        <div
                           style={
                             Object {
                               "display": "flex",
                             }
                           }
                         >
-                          <div
-                            className=
-<<<<<<< HEAD
-                                ms-Shimmer-shimmerGradient
-                                {
-                                  animation-direction: normal;
-                                  animation-duration: 2s;
-                                  animation-iteration-count: infinite;
-                                  animation-name: keyframes 0%{transform:translateX(-100%);}100%{transform:translateX(100%);};
-                                  animation-timing-function: ease-in-out;
-                                  background: #f3f2f1
-                                                      linear-gradient(
-                                                        to right,
-                                                        #f3f2f1 0%,
-                                                        #edebe9 50%,
-                                                        #f3f2f1 100%)
-                                                      0 0 / 90% 100%
-                                                      no-repeat;
-                                  height: 100%;
-                                  left: 0px;
-                                  position: absolute;
-                                  top: 0px;
-                                  transform: translateX(-100%);
-                                  width: 100%;
-                                }
-                          />
-                          <div
-=======
-                                ms-ShimmerElementsGroup-root
-                                {
-                                  -moz-osx-font-smoothing: grayscale;
-                                  -webkit-font-smoothing: antialiased;
-                                  align-items: center;
-                                  display: flex;
-                                  flex-wrap: nowrap;
-                                  font-family: 'Segoe UI', 'Segoe UI Web (West European)', 'Segoe UI', -apple-system, BlinkMacSystemFont, 'Roboto', 'Helvetica Neue', sans-serif;
-                                  font-size: 14px;
-                                  font-weight: 400;
-                                }
->>>>>>> 5c78f7e4
-                            style={
-                              Object {
-                                "width": "auto",
-                              }
-                            }
-                          >
-                            <div
-                              className=
-                                  ms-ShimmerGap-root
-                                  {
-                                    -moz-osx-font-smoothing: grayscale;
-                                    -webkit-font-smoothing: antialiased;
-                                    background-color: #ffffff;
-                                    border-bottom-style: solid;
-                                    border-bottom-width: 0px;
-                                    border-color: #ffffff;
-                                    border-top-style: solid;
-                                    border-top-width: 0px;
-                                    box-sizing: content-box;
-                                    font-family: 'Segoe UI', 'Segoe UI Web (West European)', 'Segoe UI', -apple-system, BlinkMacSystemFont, 'Roboto', 'Helvetica Neue', sans-serif;
-                                    font-size: 14px;
-                                    font-weight: 400;
-<<<<<<< HEAD
-                                    position: relative;
-=======
-                                    height: 43px;
-                                  }
-                                  @media screen and (-ms-high-contrast: active){& {
-                                    background-color: Window;
-                                    border-color: Window;
->>>>>>> 5c78f7e4
-                                  }
-                              style={
-                                Object {
-                                  "minWidth": "auto",
-                                  "width": "40px",
-                                }
-                              }
-                            />
-                          </div>
                           <div
                             className=
                                 ms-ShimmerElementsGroup-root
@@ -1909,10 +1013,11 @@
                                   font-family: 'Segoe UI', 'Segoe UI Web (West European)', 'Segoe UI', -apple-system, BlinkMacSystemFont, 'Roboto', 'Helvetica Neue', sans-serif;
                                   font-size: 14px;
                                   font-weight: 400;
+                                  position: relative;
                                 }
                             style={
                               Object {
-                                "width": "100%",
+                                "width": "auto",
                               }
                             }
                           >
@@ -1941,183 +1046,6 @@
                               style={
                                 Object {
                                   "minWidth": "auto",
-                                  "width": "100%",
-                                }
-                              }
-                            />
-                          </div>
-                        </div>
-                      </div>
-                    </div>
-                  </div>
-                  <div
-                    className="ms-List-cell"
-                    data-automationid="ListCell"
-                    data-list-index={7}
-                    role="presentation"
-                  >
-                    <div
-                      className=
-                          ms-Shimmer-container
-                          {
-<<<<<<< HEAD
-                            border-left: 48px solid #ffffff;
-                          }
-                          {
-                            border-bottom: 1px solid #ffffff;
-=======
-                            -moz-osx-font-smoothing: grayscale;
-                            -webkit-font-smoothing: antialiased;
-                            font-family: 'Segoe UI', 'Segoe UI Web (West European)', 'Segoe UI', -apple-system, BlinkMacSystemFont, 'Roboto', 'Helvetica Neue', sans-serif;
-                            font-size: 14px;
-                            font-weight: 400;
-                            height: auto;
-                            position: relative;
->>>>>>> 5c78f7e4
-                          }
-                    >
-                      <div
-                        className=
-                            ms-Shimmer-shimmerWrapper
-                            {
-                              animation-direction: normal;
-                              animation-duration: 2s;
-                              animation-iteration-count: infinite;
-                              animation-name: keyframes 0%{background-position:-1000%;}100%{background-position:1000%;};
-                              animation-timing-function: ease-in-out;
-                              background: #f4f4f4
-                                                linear-gradient(
-                                                  to right,
-                                                  #f4f4f4 0%,
-                                                  #eaeaea 50%,
-                                                  #f4f4f4 100%)
-                                                0 0 / 90% 100%
-                                                no-repeat;
-                              transition: opacity 200ms;
-                            }
-                            @media screen and (-ms-high-contrast: active){& {
-                              background: WindowText
-                                                    linear-gradient(
-                                                      to right,
-                                                      transparent 0%,
-                                                      Window 50%,
-                                                      transparent 100%)
-                                                    0 0 / 90% 100%
-                                                    no-repeat;
-                            }
-                        style={
-                          Object {
-                            "width": "100%",
-                          }
-                        }
-                      >
-                        <div
-<<<<<<< HEAD
-                          className=
-                              ms-Shimmer-shimmerWrapper
-                              {
-                                background-color: #f3f2f1;
-                                overflow: hidden;
-                                position: relative;
-                                transform: translateZ(0);
-                                transition: opacity 200ms;
-                              }
-                              & > * {
-                                transform: translateZ(0);
-                              }
-                              @media screen and (-ms-high-contrast: active){& {
-                                background: WindowText
-                                                      linear-gradient(
-                                                        to right,
-                                                        transparent 0%,
-                                                        Window 50%,
-                                                        transparent 100%)
-                                                      0 0 / 90% 100%
-                                                      no-repeat;
-                              }
-=======
->>>>>>> 5c78f7e4
-                          style={
-                            Object {
-                              "display": "flex",
-                            }
-                          }
-                        >
-                          <div
-                            className=
-<<<<<<< HEAD
-                                ms-Shimmer-shimmerGradient
-                                {
-                                  animation-direction: normal;
-                                  animation-duration: 2s;
-                                  animation-iteration-count: infinite;
-                                  animation-name: keyframes 0%{transform:translateX(-100%);}100%{transform:translateX(100%);};
-                                  animation-timing-function: ease-in-out;
-                                  background: #f3f2f1
-                                                      linear-gradient(
-                                                        to right,
-                                                        #f3f2f1 0%,
-                                                        #edebe9 50%,
-                                                        #f3f2f1 100%)
-                                                      0 0 / 90% 100%
-                                                      no-repeat;
-                                  height: 100%;
-                                  left: 0px;
-                                  position: absolute;
-                                  top: 0px;
-                                  transform: translateX(-100%);
-                                  width: 100%;
-                                }
-                          />
-                          <div
-=======
-                                ms-ShimmerElementsGroup-root
-                                {
-                                  -moz-osx-font-smoothing: grayscale;
-                                  -webkit-font-smoothing: antialiased;
-                                  align-items: center;
-                                  display: flex;
-                                  flex-wrap: nowrap;
-                                  font-family: 'Segoe UI', 'Segoe UI Web (West European)', 'Segoe UI', -apple-system, BlinkMacSystemFont, 'Roboto', 'Helvetica Neue', sans-serif;
-                                  font-size: 14px;
-                                  font-weight: 400;
-                                }
->>>>>>> 5c78f7e4
-                            style={
-                              Object {
-                                "width": "auto",
-                              }
-                            }
-                          >
-                            <div
-                              className=
-                                  ms-ShimmerGap-root
-                                  {
-                                    -moz-osx-font-smoothing: grayscale;
-                                    -webkit-font-smoothing: antialiased;
-                                    background-color: #ffffff;
-                                    border-bottom-style: solid;
-                                    border-bottom-width: 0px;
-                                    border-color: #ffffff;
-                                    border-top-style: solid;
-                                    border-top-width: 0px;
-                                    box-sizing: content-box;
-                                    font-family: 'Segoe UI', 'Segoe UI Web (West European)', 'Segoe UI', -apple-system, BlinkMacSystemFont, 'Roboto', 'Helvetica Neue', sans-serif;
-                                    font-size: 14px;
-                                    font-weight: 400;
-<<<<<<< HEAD
-                                    position: relative;
-=======
-                                    height: 43px;
-                                  }
-                                  @media screen and (-ms-high-contrast: active){& {
-                                    background-color: Window;
-                                    border-color: Window;
->>>>>>> 5c78f7e4
-                                  }
-                              style={
-                                Object {
-                                  "minWidth": "auto",
                                   "width": "40px",
                                 }
                               }
@@ -2135,6 +1063,7 @@
                                   font-family: 'Segoe UI', 'Segoe UI Web (West European)', 'Segoe UI', -apple-system, BlinkMacSystemFont, 'Roboto', 'Helvetica Neue', sans-serif;
                                   font-size: 14px;
                                   font-weight: 400;
+                                  position: relative;
                                 }
                             style={
                               Object {
@@ -2179,19 +1108,13 @@
                   <div
                     className="ms-List-cell"
                     data-automationid="ListCell"
-                    data-list-index={8}
+                    data-list-index={4}
                     role="presentation"
                   >
                     <div
                       className=
                           ms-Shimmer-container
                           {
-<<<<<<< HEAD
-                            border-left: 48px solid #ffffff;
-                          }
-                          {
-                            border-bottom: 1px solid #ffffff;
-=======
                             -moz-osx-font-smoothing: grayscale;
                             -webkit-font-smoothing: antialiased;
                             font-family: 'Segoe UI', 'Segoe UI Web (West European)', 'Segoe UI', -apple-system, BlinkMacSystemFont, 'Roboto', 'Helvetica Neue', sans-serif;
@@ -2199,27 +1122,20 @@
                             font-weight: 400;
                             height: auto;
                             position: relative;
->>>>>>> 5c78f7e4
                           }
                     >
                       <div
                         className=
                             ms-Shimmer-shimmerWrapper
                             {
-                              animation-direction: normal;
-                              animation-duration: 2s;
-                              animation-iteration-count: infinite;
-                              animation-name: keyframes 0%{background-position:-1000%;}100%{background-position:1000%;};
-                              animation-timing-function: ease-in-out;
-                              background: #f4f4f4
-                                                linear-gradient(
-                                                  to right,
-                                                  #f4f4f4 0%,
-                                                  #eaeaea 50%,
-                                                  #f4f4f4 100%)
-                                                0 0 / 90% 100%
-                                                no-repeat;
+                              background-color: #f3f2f1;
+                              overflow: hidden;
+                              position: relative;
+                              transform: translateZ(0);
                               transition: opacity 200ms;
+                            }
+                            & > * {
+                              transform: translateZ(0);
                             }
                             @media screen and (-ms-high-contrast: active){& {
                               background: WindowText
@@ -2238,117 +1154,37 @@
                         }
                       >
                         <div
-<<<<<<< HEAD
                           className=
-                              ms-Shimmer-shimmerWrapper
+                              ms-Shimmer-shimmerGradient
                               {
-                                background-color: #f3f2f1;
-                                overflow: hidden;
-                                position: relative;
-                                transform: translateZ(0);
-                                transition: opacity 200ms;
-                              }
-                              & > * {
-                                transform: translateZ(0);
-                              }
-                              @media screen and (-ms-high-contrast: active){& {
-                                background: WindowText
-                                                      linear-gradient(
-                                                        to right,
-                                                        transparent 0%,
-                                                        Window 50%,
-                                                        transparent 100%)
-                                                      0 0 / 90% 100%
-                                                      no-repeat;
-                              }
-=======
->>>>>>> 5c78f7e4
+                                animation-direction: normal;
+                                animation-duration: 2s;
+                                animation-iteration-count: infinite;
+                                animation-name: keyframes 0%{transform:translateX(-100%);}100%{transform:translateX(100%);};
+                                animation-timing-function: ease-in-out;
+                                background: #f3f2f1
+                                                    linear-gradient(
+                                                      to right,
+                                                      #f3f2f1 0%,
+                                                      #edebe9 50%,
+                                                      #f3f2f1 100%)
+                                                    0 0 / 90% 100%
+                                                    no-repeat;
+                                height: 100%;
+                                left: 0px;
+                                position: absolute;
+                                top: 0px;
+                                transform: translateX(-100%);
+                                width: 100%;
+                              }
+                        />
+                        <div
                           style={
                             Object {
                               "display": "flex",
                             }
                           }
                         >
-                          <div
-                            className=
-<<<<<<< HEAD
-                                ms-Shimmer-shimmerGradient
-                                {
-                                  animation-direction: normal;
-                                  animation-duration: 2s;
-                                  animation-iteration-count: infinite;
-                                  animation-name: keyframes 0%{transform:translateX(-100%);}100%{transform:translateX(100%);};
-                                  animation-timing-function: ease-in-out;
-                                  background: #f3f2f1
-                                                      linear-gradient(
-                                                        to right,
-                                                        #f3f2f1 0%,
-                                                        #edebe9 50%,
-                                                        #f3f2f1 100%)
-                                                      0 0 / 90% 100%
-                                                      no-repeat;
-                                  height: 100%;
-                                  left: 0px;
-                                  position: absolute;
-                                  top: 0px;
-                                  transform: translateX(-100%);
-                                  width: 100%;
-                                }
-                          />
-                          <div
-=======
-                                ms-ShimmerElementsGroup-root
-                                {
-                                  -moz-osx-font-smoothing: grayscale;
-                                  -webkit-font-smoothing: antialiased;
-                                  align-items: center;
-                                  display: flex;
-                                  flex-wrap: nowrap;
-                                  font-family: 'Segoe UI', 'Segoe UI Web (West European)', 'Segoe UI', -apple-system, BlinkMacSystemFont, 'Roboto', 'Helvetica Neue', sans-serif;
-                                  font-size: 14px;
-                                  font-weight: 400;
-                                }
->>>>>>> 5c78f7e4
-                            style={
-                              Object {
-                                "width": "auto",
-                              }
-                            }
-                          >
-                            <div
-                              className=
-                                  ms-ShimmerGap-root
-                                  {
-                                    -moz-osx-font-smoothing: grayscale;
-                                    -webkit-font-smoothing: antialiased;
-                                    background-color: #ffffff;
-                                    border-bottom-style: solid;
-                                    border-bottom-width: 0px;
-                                    border-color: #ffffff;
-                                    border-top-style: solid;
-                                    border-top-width: 0px;
-                                    box-sizing: content-box;
-                                    font-family: 'Segoe UI', 'Segoe UI Web (West European)', 'Segoe UI', -apple-system, BlinkMacSystemFont, 'Roboto', 'Helvetica Neue', sans-serif;
-                                    font-size: 14px;
-                                    font-weight: 400;
-<<<<<<< HEAD
-                                    position: relative;
-=======
-                                    height: 43px;
-                                  }
-                                  @media screen and (-ms-high-contrast: active){& {
-                                    background-color: Window;
-                                    border-color: Window;
->>>>>>> 5c78f7e4
-                                  }
-                              style={
-                                Object {
-                                  "minWidth": "auto",
-                                  "width": "40px",
-                                }
-                              }
-                            />
-                          </div>
                           <div
                             className=
                                 ms-ShimmerElementsGroup-root
@@ -2361,10 +1197,11 @@
                                   font-family: 'Segoe UI', 'Segoe UI Web (West European)', 'Segoe UI', -apple-system, BlinkMacSystemFont, 'Roboto', 'Helvetica Neue', sans-serif;
                                   font-size: 14px;
                                   font-weight: 400;
+                                  position: relative;
                                 }
                             style={
                               Object {
-                                "width": "100%",
+                                "width": "auto",
                               }
                             }
                           >
@@ -2393,183 +1230,6 @@
                               style={
                                 Object {
                                   "minWidth": "auto",
-                                  "width": "100%",
-                                }
-                              }
-                            />
-                          </div>
-                        </div>
-                      </div>
-                    </div>
-                  </div>
-                  <div
-                    className="ms-List-cell"
-                    data-automationid="ListCell"
-                    data-list-index={9}
-                    role="presentation"
-                  >
-                    <div
-                      className=
-<<<<<<< HEAD
-
-                          {
-                            border-left: 48px solid #ffffff;
-                          }
-=======
-                          ms-Shimmer-container
->>>>>>> 5c78f7e4
-                          {
-                            -moz-osx-font-smoothing: grayscale;
-                            -webkit-font-smoothing: antialiased;
-                            font-family: 'Segoe UI', 'Segoe UI Web (West European)', 'Segoe UI', -apple-system, BlinkMacSystemFont, 'Roboto', 'Helvetica Neue', sans-serif;
-                            font-size: 14px;
-                            font-weight: 400;
-                            height: auto;
-                            position: relative;
-                          }
-                    >
-                      <div
-                        className=
-                            ms-Shimmer-shimmerWrapper
-                            {
-                              animation-direction: normal;
-                              animation-duration: 2s;
-                              animation-iteration-count: infinite;
-                              animation-name: keyframes 0%{background-position:-1000%;}100%{background-position:1000%;};
-                              animation-timing-function: ease-in-out;
-                              background: #f4f4f4
-                                                linear-gradient(
-                                                  to right,
-                                                  #f4f4f4 0%,
-                                                  #eaeaea 50%,
-                                                  #f4f4f4 100%)
-                                                0 0 / 90% 100%
-                                                no-repeat;
-                              transition: opacity 200ms;
-                            }
-                            @media screen and (-ms-high-contrast: active){& {
-                              background: WindowText
-                                                    linear-gradient(
-                                                      to right,
-                                                      transparent 0%,
-                                                      Window 50%,
-                                                      transparent 100%)
-                                                    0 0 / 90% 100%
-                                                    no-repeat;
-                            }
-                        style={
-                          Object {
-                            "width": "100%",
-                          }
-                        }
-                      >
-                        <div
-<<<<<<< HEAD
-                          className=
-                              ms-Shimmer-shimmerWrapper
-                              {
-                                background-color: #f3f2f1;
-                                overflow: hidden;
-                                position: relative;
-                                transform: translateZ(0);
-                                transition: opacity 200ms;
-                              }
-                              & > * {
-                                transform: translateZ(0);
-                              }
-                              @media screen and (-ms-high-contrast: active){& {
-                                background: WindowText
-                                                      linear-gradient(
-                                                        to right,
-                                                        transparent 0%,
-                                                        Window 50%,
-                                                        transparent 100%)
-                                                      0 0 / 90% 100%
-                                                      no-repeat;
-                              }
-=======
->>>>>>> 5c78f7e4
-                          style={
-                            Object {
-                              "display": "flex",
-                            }
-                          }
-                        >
-                          <div
-                            className=
-<<<<<<< HEAD
-                                ms-Shimmer-shimmerGradient
-                                {
-                                  animation-direction: normal;
-                                  animation-duration: 2s;
-                                  animation-iteration-count: infinite;
-                                  animation-name: keyframes 0%{transform:translateX(-100%);}100%{transform:translateX(100%);};
-                                  animation-timing-function: ease-in-out;
-                                  background: #f3f2f1
-                                                      linear-gradient(
-                                                        to right,
-                                                        #f3f2f1 0%,
-                                                        #edebe9 50%,
-                                                        #f3f2f1 100%)
-                                                      0 0 / 90% 100%
-                                                      no-repeat;
-                                  height: 100%;
-                                  left: 0px;
-                                  position: absolute;
-                                  top: 0px;
-                                  transform: translateX(-100%);
-                                  width: 100%;
-                                }
-                          />
-                          <div
-=======
-                                ms-ShimmerElementsGroup-root
-                                {
-                                  -moz-osx-font-smoothing: grayscale;
-                                  -webkit-font-smoothing: antialiased;
-                                  align-items: center;
-                                  display: flex;
-                                  flex-wrap: nowrap;
-                                  font-family: 'Segoe UI', 'Segoe UI Web (West European)', 'Segoe UI', -apple-system, BlinkMacSystemFont, 'Roboto', 'Helvetica Neue', sans-serif;
-                                  font-size: 14px;
-                                  font-weight: 400;
-                                }
->>>>>>> 5c78f7e4
-                            style={
-                              Object {
-                                "width": "auto",
-                              }
-                            }
-                          >
-                            <div
-                              className=
-                                  ms-ShimmerGap-root
-                                  {
-                                    -moz-osx-font-smoothing: grayscale;
-                                    -webkit-font-smoothing: antialiased;
-                                    background-color: #ffffff;
-                                    border-bottom-style: solid;
-                                    border-bottom-width: 0px;
-                                    border-color: #ffffff;
-                                    border-top-style: solid;
-                                    border-top-width: 0px;
-                                    box-sizing: content-box;
-                                    font-family: 'Segoe UI', 'Segoe UI Web (West European)', 'Segoe UI', -apple-system, BlinkMacSystemFont, 'Roboto', 'Helvetica Neue', sans-serif;
-                                    font-size: 14px;
-                                    font-weight: 400;
-<<<<<<< HEAD
-                                    position: relative;
-=======
-                                    height: 43px;
-                                  }
-                                  @media screen and (-ms-high-contrast: active){& {
-                                    background-color: Window;
-                                    border-color: Window;
->>>>>>> 5c78f7e4
-                                  }
-                              style={
-                                Object {
-                                  "minWidth": "auto",
                                   "width": "40px",
                                 }
                               }
@@ -2587,6 +1247,7 @@
                                   font-family: 'Segoe UI', 'Segoe UI Web (West European)', 'Segoe UI', -apple-system, BlinkMacSystemFont, 'Roboto', 'Helvetica Neue', sans-serif;
                                   font-size: 14px;
                                   font-weight: 400;
+                                  position: relative;
                                 }
                             style={
                               Object {
@@ -2628,6 +1289,926 @@
                       </div>
                     </div>
                   </div>
+                  <div
+                    className="ms-List-cell"
+                    data-automationid="ListCell"
+                    data-list-index={5}
+                    role="presentation"
+                  >
+                    <div
+                      className=
+                          ms-Shimmer-container
+                          {
+                            -moz-osx-font-smoothing: grayscale;
+                            -webkit-font-smoothing: antialiased;
+                            font-family: 'Segoe UI', 'Segoe UI Web (West European)', 'Segoe UI', -apple-system, BlinkMacSystemFont, 'Roboto', 'Helvetica Neue', sans-serif;
+                            font-size: 14px;
+                            font-weight: 400;
+                            height: auto;
+                            position: relative;
+                          }
+                    >
+                      <div
+                        className=
+                            ms-Shimmer-shimmerWrapper
+                            {
+                              background-color: #f3f2f1;
+                              overflow: hidden;
+                              position: relative;
+                              transform: translateZ(0);
+                              transition: opacity 200ms;
+                            }
+                            & > * {
+                              transform: translateZ(0);
+                            }
+                            @media screen and (-ms-high-contrast: active){& {
+                              background: WindowText
+                                                    linear-gradient(
+                                                      to right,
+                                                      transparent 0%,
+                                                      Window 50%,
+                                                      transparent 100%)
+                                                    0 0 / 90% 100%
+                                                    no-repeat;
+                            }
+                        style={
+                          Object {
+                            "width": "100%",
+                          }
+                        }
+                      >
+                        <div
+                          className=
+                              ms-Shimmer-shimmerGradient
+                              {
+                                animation-direction: normal;
+                                animation-duration: 2s;
+                                animation-iteration-count: infinite;
+                                animation-name: keyframes 0%{transform:translateX(-100%);}100%{transform:translateX(100%);};
+                                animation-timing-function: ease-in-out;
+                                background: #f3f2f1
+                                                    linear-gradient(
+                                                      to right,
+                                                      #f3f2f1 0%,
+                                                      #edebe9 50%,
+                                                      #f3f2f1 100%)
+                                                    0 0 / 90% 100%
+                                                    no-repeat;
+                                height: 100%;
+                                left: 0px;
+                                position: absolute;
+                                top: 0px;
+                                transform: translateX(-100%);
+                                width: 100%;
+                              }
+                        />
+                        <div
+                          style={
+                            Object {
+                              "display": "flex",
+                            }
+                          }
+                        >
+                          <div
+                            className=
+                                ms-ShimmerElementsGroup-root
+                                {
+                                  -moz-osx-font-smoothing: grayscale;
+                                  -webkit-font-smoothing: antialiased;
+                                  align-items: center;
+                                  display: flex;
+                                  flex-wrap: nowrap;
+                                  font-family: 'Segoe UI', 'Segoe UI Web (West European)', 'Segoe UI', -apple-system, BlinkMacSystemFont, 'Roboto', 'Helvetica Neue', sans-serif;
+                                  font-size: 14px;
+                                  font-weight: 400;
+                                  position: relative;
+                                }
+                            style={
+                              Object {
+                                "width": "auto",
+                              }
+                            }
+                          >
+                            <div
+                              className=
+                                  ms-ShimmerGap-root
+                                  {
+                                    -moz-osx-font-smoothing: grayscale;
+                                    -webkit-font-smoothing: antialiased;
+                                    background-color: #ffffff;
+                                    border-bottom-style: solid;
+                                    border-bottom-width: 0px;
+                                    border-color: #ffffff;
+                                    border-top-style: solid;
+                                    border-top-width: 0px;
+                                    box-sizing: content-box;
+                                    font-family: 'Segoe UI', 'Segoe UI Web (West European)', 'Segoe UI', -apple-system, BlinkMacSystemFont, 'Roboto', 'Helvetica Neue', sans-serif;
+                                    font-size: 14px;
+                                    font-weight: 400;
+                                    height: 43px;
+                                  }
+                                  @media screen and (-ms-high-contrast: active){& {
+                                    background-color: Window;
+                                    border-color: Window;
+                                  }
+                              style={
+                                Object {
+                                  "minWidth": "auto",
+                                  "width": "40px",
+                                }
+                              }
+                            />
+                          </div>
+                          <div
+                            className=
+                                ms-ShimmerElementsGroup-root
+                                {
+                                  -moz-osx-font-smoothing: grayscale;
+                                  -webkit-font-smoothing: antialiased;
+                                  align-items: center;
+                                  display: flex;
+                                  flex-wrap: nowrap;
+                                  font-family: 'Segoe UI', 'Segoe UI Web (West European)', 'Segoe UI', -apple-system, BlinkMacSystemFont, 'Roboto', 'Helvetica Neue', sans-serif;
+                                  font-size: 14px;
+                                  font-weight: 400;
+                                  position: relative;
+                                }
+                            style={
+                              Object {
+                                "width": "100%",
+                              }
+                            }
+                          >
+                            <div
+                              className=
+                                  ms-ShimmerGap-root
+                                  {
+                                    -moz-osx-font-smoothing: grayscale;
+                                    -webkit-font-smoothing: antialiased;
+                                    background-color: #ffffff;
+                                    border-bottom-style: solid;
+                                    border-bottom-width: 0px;
+                                    border-color: #ffffff;
+                                    border-top-style: solid;
+                                    border-top-width: 0px;
+                                    box-sizing: content-box;
+                                    font-family: 'Segoe UI', 'Segoe UI Web (West European)', 'Segoe UI', -apple-system, BlinkMacSystemFont, 'Roboto', 'Helvetica Neue', sans-serif;
+                                    font-size: 14px;
+                                    font-weight: 400;
+                                    height: 43px;
+                                  }
+                                  @media screen and (-ms-high-contrast: active){& {
+                                    background-color: Window;
+                                    border-color: Window;
+                                  }
+                              style={
+                                Object {
+                                  "minWidth": "auto",
+                                  "width": "100%",
+                                }
+                              }
+                            />
+                          </div>
+                        </div>
+                      </div>
+                    </div>
+                  </div>
+                  <div
+                    className="ms-List-cell"
+                    data-automationid="ListCell"
+                    data-list-index={6}
+                    role="presentation"
+                  >
+                    <div
+                      className=
+                          ms-Shimmer-container
+                          {
+                            -moz-osx-font-smoothing: grayscale;
+                            -webkit-font-smoothing: antialiased;
+                            font-family: 'Segoe UI', 'Segoe UI Web (West European)', 'Segoe UI', -apple-system, BlinkMacSystemFont, 'Roboto', 'Helvetica Neue', sans-serif;
+                            font-size: 14px;
+                            font-weight: 400;
+                            height: auto;
+                            position: relative;
+                          }
+                    >
+                      <div
+                        className=
+                            ms-Shimmer-shimmerWrapper
+                            {
+                              background-color: #f3f2f1;
+                              overflow: hidden;
+                              position: relative;
+                              transform: translateZ(0);
+                              transition: opacity 200ms;
+                            }
+                            & > * {
+                              transform: translateZ(0);
+                            }
+                            @media screen and (-ms-high-contrast: active){& {
+                              background: WindowText
+                                                    linear-gradient(
+                                                      to right,
+                                                      transparent 0%,
+                                                      Window 50%,
+                                                      transparent 100%)
+                                                    0 0 / 90% 100%
+                                                    no-repeat;
+                            }
+                        style={
+                          Object {
+                            "width": "100%",
+                          }
+                        }
+                      >
+                        <div
+                          className=
+                              ms-Shimmer-shimmerGradient
+                              {
+                                animation-direction: normal;
+                                animation-duration: 2s;
+                                animation-iteration-count: infinite;
+                                animation-name: keyframes 0%{transform:translateX(-100%);}100%{transform:translateX(100%);};
+                                animation-timing-function: ease-in-out;
+                                background: #f3f2f1
+                                                    linear-gradient(
+                                                      to right,
+                                                      #f3f2f1 0%,
+                                                      #edebe9 50%,
+                                                      #f3f2f1 100%)
+                                                    0 0 / 90% 100%
+                                                    no-repeat;
+                                height: 100%;
+                                left: 0px;
+                                position: absolute;
+                                top: 0px;
+                                transform: translateX(-100%);
+                                width: 100%;
+                              }
+                        />
+                        <div
+                          style={
+                            Object {
+                              "display": "flex",
+                            }
+                          }
+                        >
+                          <div
+                            className=
+                                ms-ShimmerElementsGroup-root
+                                {
+                                  -moz-osx-font-smoothing: grayscale;
+                                  -webkit-font-smoothing: antialiased;
+                                  align-items: center;
+                                  display: flex;
+                                  flex-wrap: nowrap;
+                                  font-family: 'Segoe UI', 'Segoe UI Web (West European)', 'Segoe UI', -apple-system, BlinkMacSystemFont, 'Roboto', 'Helvetica Neue', sans-serif;
+                                  font-size: 14px;
+                                  font-weight: 400;
+                                  position: relative;
+                                }
+                            style={
+                              Object {
+                                "width": "auto",
+                              }
+                            }
+                          >
+                            <div
+                              className=
+                                  ms-ShimmerGap-root
+                                  {
+                                    -moz-osx-font-smoothing: grayscale;
+                                    -webkit-font-smoothing: antialiased;
+                                    background-color: #ffffff;
+                                    border-bottom-style: solid;
+                                    border-bottom-width: 0px;
+                                    border-color: #ffffff;
+                                    border-top-style: solid;
+                                    border-top-width: 0px;
+                                    box-sizing: content-box;
+                                    font-family: 'Segoe UI', 'Segoe UI Web (West European)', 'Segoe UI', -apple-system, BlinkMacSystemFont, 'Roboto', 'Helvetica Neue', sans-serif;
+                                    font-size: 14px;
+                                    font-weight: 400;
+                                    height: 43px;
+                                  }
+                                  @media screen and (-ms-high-contrast: active){& {
+                                    background-color: Window;
+                                    border-color: Window;
+                                  }
+                              style={
+                                Object {
+                                  "minWidth": "auto",
+                                  "width": "40px",
+                                }
+                              }
+                            />
+                          </div>
+                          <div
+                            className=
+                                ms-ShimmerElementsGroup-root
+                                {
+                                  -moz-osx-font-smoothing: grayscale;
+                                  -webkit-font-smoothing: antialiased;
+                                  align-items: center;
+                                  display: flex;
+                                  flex-wrap: nowrap;
+                                  font-family: 'Segoe UI', 'Segoe UI Web (West European)', 'Segoe UI', -apple-system, BlinkMacSystemFont, 'Roboto', 'Helvetica Neue', sans-serif;
+                                  font-size: 14px;
+                                  font-weight: 400;
+                                  position: relative;
+                                }
+                            style={
+                              Object {
+                                "width": "100%",
+                              }
+                            }
+                          >
+                            <div
+                              className=
+                                  ms-ShimmerGap-root
+                                  {
+                                    -moz-osx-font-smoothing: grayscale;
+                                    -webkit-font-smoothing: antialiased;
+                                    background-color: #ffffff;
+                                    border-bottom-style: solid;
+                                    border-bottom-width: 0px;
+                                    border-color: #ffffff;
+                                    border-top-style: solid;
+                                    border-top-width: 0px;
+                                    box-sizing: content-box;
+                                    font-family: 'Segoe UI', 'Segoe UI Web (West European)', 'Segoe UI', -apple-system, BlinkMacSystemFont, 'Roboto', 'Helvetica Neue', sans-serif;
+                                    font-size: 14px;
+                                    font-weight: 400;
+                                    height: 43px;
+                                  }
+                                  @media screen and (-ms-high-contrast: active){& {
+                                    background-color: Window;
+                                    border-color: Window;
+                                  }
+                              style={
+                                Object {
+                                  "minWidth": "auto",
+                                  "width": "100%",
+                                }
+                              }
+                            />
+                          </div>
+                        </div>
+                      </div>
+                    </div>
+                  </div>
+                  <div
+                    className="ms-List-cell"
+                    data-automationid="ListCell"
+                    data-list-index={7}
+                    role="presentation"
+                  >
+                    <div
+                      className=
+                          ms-Shimmer-container
+                          {
+                            -moz-osx-font-smoothing: grayscale;
+                            -webkit-font-smoothing: antialiased;
+                            font-family: 'Segoe UI', 'Segoe UI Web (West European)', 'Segoe UI', -apple-system, BlinkMacSystemFont, 'Roboto', 'Helvetica Neue', sans-serif;
+                            font-size: 14px;
+                            font-weight: 400;
+                            height: auto;
+                            position: relative;
+                          }
+                    >
+                      <div
+                        className=
+                            ms-Shimmer-shimmerWrapper
+                            {
+                              background-color: #f3f2f1;
+                              overflow: hidden;
+                              position: relative;
+                              transform: translateZ(0);
+                              transition: opacity 200ms;
+                            }
+                            & > * {
+                              transform: translateZ(0);
+                            }
+                            @media screen and (-ms-high-contrast: active){& {
+                              background: WindowText
+                                                    linear-gradient(
+                                                      to right,
+                                                      transparent 0%,
+                                                      Window 50%,
+                                                      transparent 100%)
+                                                    0 0 / 90% 100%
+                                                    no-repeat;
+                            }
+                        style={
+                          Object {
+                            "width": "100%",
+                          }
+                        }
+                      >
+                        <div
+                          className=
+                              ms-Shimmer-shimmerGradient
+                              {
+                                animation-direction: normal;
+                                animation-duration: 2s;
+                                animation-iteration-count: infinite;
+                                animation-name: keyframes 0%{transform:translateX(-100%);}100%{transform:translateX(100%);};
+                                animation-timing-function: ease-in-out;
+                                background: #f3f2f1
+                                                    linear-gradient(
+                                                      to right,
+                                                      #f3f2f1 0%,
+                                                      #edebe9 50%,
+                                                      #f3f2f1 100%)
+                                                    0 0 / 90% 100%
+                                                    no-repeat;
+                                height: 100%;
+                                left: 0px;
+                                position: absolute;
+                                top: 0px;
+                                transform: translateX(-100%);
+                                width: 100%;
+                              }
+                        />
+                        <div
+                          style={
+                            Object {
+                              "display": "flex",
+                            }
+                          }
+                        >
+                          <div
+                            className=
+                                ms-ShimmerElementsGroup-root
+                                {
+                                  -moz-osx-font-smoothing: grayscale;
+                                  -webkit-font-smoothing: antialiased;
+                                  align-items: center;
+                                  display: flex;
+                                  flex-wrap: nowrap;
+                                  font-family: 'Segoe UI', 'Segoe UI Web (West European)', 'Segoe UI', -apple-system, BlinkMacSystemFont, 'Roboto', 'Helvetica Neue', sans-serif;
+                                  font-size: 14px;
+                                  font-weight: 400;
+                                  position: relative;
+                                }
+                            style={
+                              Object {
+                                "width": "auto",
+                              }
+                            }
+                          >
+                            <div
+                              className=
+                                  ms-ShimmerGap-root
+                                  {
+                                    -moz-osx-font-smoothing: grayscale;
+                                    -webkit-font-smoothing: antialiased;
+                                    background-color: #ffffff;
+                                    border-bottom-style: solid;
+                                    border-bottom-width: 0px;
+                                    border-color: #ffffff;
+                                    border-top-style: solid;
+                                    border-top-width: 0px;
+                                    box-sizing: content-box;
+                                    font-family: 'Segoe UI', 'Segoe UI Web (West European)', 'Segoe UI', -apple-system, BlinkMacSystemFont, 'Roboto', 'Helvetica Neue', sans-serif;
+                                    font-size: 14px;
+                                    font-weight: 400;
+                                    height: 43px;
+                                  }
+                                  @media screen and (-ms-high-contrast: active){& {
+                                    background-color: Window;
+                                    border-color: Window;
+                                  }
+                              style={
+                                Object {
+                                  "minWidth": "auto",
+                                  "width": "40px",
+                                }
+                              }
+                            />
+                          </div>
+                          <div
+                            className=
+                                ms-ShimmerElementsGroup-root
+                                {
+                                  -moz-osx-font-smoothing: grayscale;
+                                  -webkit-font-smoothing: antialiased;
+                                  align-items: center;
+                                  display: flex;
+                                  flex-wrap: nowrap;
+                                  font-family: 'Segoe UI', 'Segoe UI Web (West European)', 'Segoe UI', -apple-system, BlinkMacSystemFont, 'Roboto', 'Helvetica Neue', sans-serif;
+                                  font-size: 14px;
+                                  font-weight: 400;
+                                  position: relative;
+                                }
+                            style={
+                              Object {
+                                "width": "100%",
+                              }
+                            }
+                          >
+                            <div
+                              className=
+                                  ms-ShimmerGap-root
+                                  {
+                                    -moz-osx-font-smoothing: grayscale;
+                                    -webkit-font-smoothing: antialiased;
+                                    background-color: #ffffff;
+                                    border-bottom-style: solid;
+                                    border-bottom-width: 0px;
+                                    border-color: #ffffff;
+                                    border-top-style: solid;
+                                    border-top-width: 0px;
+                                    box-sizing: content-box;
+                                    font-family: 'Segoe UI', 'Segoe UI Web (West European)', 'Segoe UI', -apple-system, BlinkMacSystemFont, 'Roboto', 'Helvetica Neue', sans-serif;
+                                    font-size: 14px;
+                                    font-weight: 400;
+                                    height: 43px;
+                                  }
+                                  @media screen and (-ms-high-contrast: active){& {
+                                    background-color: Window;
+                                    border-color: Window;
+                                  }
+                              style={
+                                Object {
+                                  "minWidth": "auto",
+                                  "width": "100%",
+                                }
+                              }
+                            />
+                          </div>
+                        </div>
+                      </div>
+                    </div>
+                  </div>
+                  <div
+                    className="ms-List-cell"
+                    data-automationid="ListCell"
+                    data-list-index={8}
+                    role="presentation"
+                  >
+                    <div
+                      className=
+                          ms-Shimmer-container
+                          {
+                            -moz-osx-font-smoothing: grayscale;
+                            -webkit-font-smoothing: antialiased;
+                            font-family: 'Segoe UI', 'Segoe UI Web (West European)', 'Segoe UI', -apple-system, BlinkMacSystemFont, 'Roboto', 'Helvetica Neue', sans-serif;
+                            font-size: 14px;
+                            font-weight: 400;
+                            height: auto;
+                            position: relative;
+                          }
+                    >
+                      <div
+                        className=
+                            ms-Shimmer-shimmerWrapper
+                            {
+                              background-color: #f3f2f1;
+                              overflow: hidden;
+                              position: relative;
+                              transform: translateZ(0);
+                              transition: opacity 200ms;
+                            }
+                            & > * {
+                              transform: translateZ(0);
+                            }
+                            @media screen and (-ms-high-contrast: active){& {
+                              background: WindowText
+                                                    linear-gradient(
+                                                      to right,
+                                                      transparent 0%,
+                                                      Window 50%,
+                                                      transparent 100%)
+                                                    0 0 / 90% 100%
+                                                    no-repeat;
+                            }
+                        style={
+                          Object {
+                            "width": "100%",
+                          }
+                        }
+                      >
+                        <div
+                          className=
+                              ms-Shimmer-shimmerGradient
+                              {
+                                animation-direction: normal;
+                                animation-duration: 2s;
+                                animation-iteration-count: infinite;
+                                animation-name: keyframes 0%{transform:translateX(-100%);}100%{transform:translateX(100%);};
+                                animation-timing-function: ease-in-out;
+                                background: #f3f2f1
+                                                    linear-gradient(
+                                                      to right,
+                                                      #f3f2f1 0%,
+                                                      #edebe9 50%,
+                                                      #f3f2f1 100%)
+                                                    0 0 / 90% 100%
+                                                    no-repeat;
+                                height: 100%;
+                                left: 0px;
+                                position: absolute;
+                                top: 0px;
+                                transform: translateX(-100%);
+                                width: 100%;
+                              }
+                        />
+                        <div
+                          style={
+                            Object {
+                              "display": "flex",
+                            }
+                          }
+                        >
+                          <div
+                            className=
+                                ms-ShimmerElementsGroup-root
+                                {
+                                  -moz-osx-font-smoothing: grayscale;
+                                  -webkit-font-smoothing: antialiased;
+                                  align-items: center;
+                                  display: flex;
+                                  flex-wrap: nowrap;
+                                  font-family: 'Segoe UI', 'Segoe UI Web (West European)', 'Segoe UI', -apple-system, BlinkMacSystemFont, 'Roboto', 'Helvetica Neue', sans-serif;
+                                  font-size: 14px;
+                                  font-weight: 400;
+                                  position: relative;
+                                }
+                            style={
+                              Object {
+                                "width": "auto",
+                              }
+                            }
+                          >
+                            <div
+                              className=
+                                  ms-ShimmerGap-root
+                                  {
+                                    -moz-osx-font-smoothing: grayscale;
+                                    -webkit-font-smoothing: antialiased;
+                                    background-color: #ffffff;
+                                    border-bottom-style: solid;
+                                    border-bottom-width: 0px;
+                                    border-color: #ffffff;
+                                    border-top-style: solid;
+                                    border-top-width: 0px;
+                                    box-sizing: content-box;
+                                    font-family: 'Segoe UI', 'Segoe UI Web (West European)', 'Segoe UI', -apple-system, BlinkMacSystemFont, 'Roboto', 'Helvetica Neue', sans-serif;
+                                    font-size: 14px;
+                                    font-weight: 400;
+                                    height: 43px;
+                                  }
+                                  @media screen and (-ms-high-contrast: active){& {
+                                    background-color: Window;
+                                    border-color: Window;
+                                  }
+                              style={
+                                Object {
+                                  "minWidth": "auto",
+                                  "width": "40px",
+                                }
+                              }
+                            />
+                          </div>
+                          <div
+                            className=
+                                ms-ShimmerElementsGroup-root
+                                {
+                                  -moz-osx-font-smoothing: grayscale;
+                                  -webkit-font-smoothing: antialiased;
+                                  align-items: center;
+                                  display: flex;
+                                  flex-wrap: nowrap;
+                                  font-family: 'Segoe UI', 'Segoe UI Web (West European)', 'Segoe UI', -apple-system, BlinkMacSystemFont, 'Roboto', 'Helvetica Neue', sans-serif;
+                                  font-size: 14px;
+                                  font-weight: 400;
+                                  position: relative;
+                                }
+                            style={
+                              Object {
+                                "width": "100%",
+                              }
+                            }
+                          >
+                            <div
+                              className=
+                                  ms-ShimmerGap-root
+                                  {
+                                    -moz-osx-font-smoothing: grayscale;
+                                    -webkit-font-smoothing: antialiased;
+                                    background-color: #ffffff;
+                                    border-bottom-style: solid;
+                                    border-bottom-width: 0px;
+                                    border-color: #ffffff;
+                                    border-top-style: solid;
+                                    border-top-width: 0px;
+                                    box-sizing: content-box;
+                                    font-family: 'Segoe UI', 'Segoe UI Web (West European)', 'Segoe UI', -apple-system, BlinkMacSystemFont, 'Roboto', 'Helvetica Neue', sans-serif;
+                                    font-size: 14px;
+                                    font-weight: 400;
+                                    height: 43px;
+                                  }
+                                  @media screen and (-ms-high-contrast: active){& {
+                                    background-color: Window;
+                                    border-color: Window;
+                                  }
+                              style={
+                                Object {
+                                  "minWidth": "auto",
+                                  "width": "100%",
+                                }
+                              }
+                            />
+                          </div>
+                        </div>
+                      </div>
+                    </div>
+                  </div>
+                  <div
+                    className="ms-List-cell"
+                    data-automationid="ListCell"
+                    data-list-index={9}
+                    role="presentation"
+                  >
+                    <div
+                      className=
+                          ms-Shimmer-container
+                          {
+                            -moz-osx-font-smoothing: grayscale;
+                            -webkit-font-smoothing: antialiased;
+                            font-family: 'Segoe UI', 'Segoe UI Web (West European)', 'Segoe UI', -apple-system, BlinkMacSystemFont, 'Roboto', 'Helvetica Neue', sans-serif;
+                            font-size: 14px;
+                            font-weight: 400;
+                            height: auto;
+                            position: relative;
+                          }
+                    >
+                      <div
+                        className=
+                            ms-Shimmer-shimmerWrapper
+                            {
+                              background-color: #f3f2f1;
+                              overflow: hidden;
+                              position: relative;
+                              transform: translateZ(0);
+                              transition: opacity 200ms;
+                            }
+                            & > * {
+                              transform: translateZ(0);
+                            }
+                            @media screen and (-ms-high-contrast: active){& {
+                              background: WindowText
+                                                    linear-gradient(
+                                                      to right,
+                                                      transparent 0%,
+                                                      Window 50%,
+                                                      transparent 100%)
+                                                    0 0 / 90% 100%
+                                                    no-repeat;
+                            }
+                        style={
+                          Object {
+                            "width": "100%",
+                          }
+                        }
+                      >
+                        <div
+                          className=
+                              ms-Shimmer-shimmerGradient
+                              {
+                                animation-direction: normal;
+                                animation-duration: 2s;
+                                animation-iteration-count: infinite;
+                                animation-name: keyframes 0%{transform:translateX(-100%);}100%{transform:translateX(100%);};
+                                animation-timing-function: ease-in-out;
+                                background: #f3f2f1
+                                                    linear-gradient(
+                                                      to right,
+                                                      #f3f2f1 0%,
+                                                      #edebe9 50%,
+                                                      #f3f2f1 100%)
+                                                    0 0 / 90% 100%
+                                                    no-repeat;
+                                height: 100%;
+                                left: 0px;
+                                position: absolute;
+                                top: 0px;
+                                transform: translateX(-100%);
+                                width: 100%;
+                              }
+                        />
+                        <div
+                          style={
+                            Object {
+                              "display": "flex",
+                            }
+                          }
+                        >
+                          <div
+                            className=
+                                ms-ShimmerElementsGroup-root
+                                {
+                                  -moz-osx-font-smoothing: grayscale;
+                                  -webkit-font-smoothing: antialiased;
+                                  align-items: center;
+                                  display: flex;
+                                  flex-wrap: nowrap;
+                                  font-family: 'Segoe UI', 'Segoe UI Web (West European)', 'Segoe UI', -apple-system, BlinkMacSystemFont, 'Roboto', 'Helvetica Neue', sans-serif;
+                                  font-size: 14px;
+                                  font-weight: 400;
+                                  position: relative;
+                                }
+                            style={
+                              Object {
+                                "width": "auto",
+                              }
+                            }
+                          >
+                            <div
+                              className=
+                                  ms-ShimmerGap-root
+                                  {
+                                    -moz-osx-font-smoothing: grayscale;
+                                    -webkit-font-smoothing: antialiased;
+                                    background-color: #ffffff;
+                                    border-bottom-style: solid;
+                                    border-bottom-width: 0px;
+                                    border-color: #ffffff;
+                                    border-top-style: solid;
+                                    border-top-width: 0px;
+                                    box-sizing: content-box;
+                                    font-family: 'Segoe UI', 'Segoe UI Web (West European)', 'Segoe UI', -apple-system, BlinkMacSystemFont, 'Roboto', 'Helvetica Neue', sans-serif;
+                                    font-size: 14px;
+                                    font-weight: 400;
+                                    height: 43px;
+                                  }
+                                  @media screen and (-ms-high-contrast: active){& {
+                                    background-color: Window;
+                                    border-color: Window;
+                                  }
+                              style={
+                                Object {
+                                  "minWidth": "auto",
+                                  "width": "40px",
+                                }
+                              }
+                            />
+                          </div>
+                          <div
+                            className=
+                                ms-ShimmerElementsGroup-root
+                                {
+                                  -moz-osx-font-smoothing: grayscale;
+                                  -webkit-font-smoothing: antialiased;
+                                  align-items: center;
+                                  display: flex;
+                                  flex-wrap: nowrap;
+                                  font-family: 'Segoe UI', 'Segoe UI Web (West European)', 'Segoe UI', -apple-system, BlinkMacSystemFont, 'Roboto', 'Helvetica Neue', sans-serif;
+                                  font-size: 14px;
+                                  font-weight: 400;
+                                  position: relative;
+                                }
+                            style={
+                              Object {
+                                "width": "100%",
+                              }
+                            }
+                          >
+                            <div
+                              className=
+                                  ms-ShimmerGap-root
+                                  {
+                                    -moz-osx-font-smoothing: grayscale;
+                                    -webkit-font-smoothing: antialiased;
+                                    background-color: #ffffff;
+                                    border-bottom-style: solid;
+                                    border-bottom-width: 0px;
+                                    border-color: #ffffff;
+                                    border-top-style: solid;
+                                    border-top-width: 0px;
+                                    box-sizing: content-box;
+                                    font-family: 'Segoe UI', 'Segoe UI Web (West European)', 'Segoe UI', -apple-system, BlinkMacSystemFont, 'Roboto', 'Helvetica Neue', sans-serif;
+                                    font-size: 14px;
+                                    font-weight: 400;
+                                    height: 43px;
+                                  }
+                                  @media screen and (-ms-high-contrast: active){& {
+                                    background-color: Window;
+                                    border-color: Window;
+                                  }
+                              style={
+                                Object {
+                                  "minWidth": "auto",
+                                  "width": "100%",
+                                }
+                              }
+                            />
+                          </div>
+                        </div>
+                      </div>
+                    </div>
+                  </div>
                 </div>
               </div>
             </div>
