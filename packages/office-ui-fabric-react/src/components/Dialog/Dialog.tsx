import * as React from 'react';
import {
  BaseComponent,
  css,
  getId
} from '../../Utilities';
import { FocusTrapZone } from '../FocusTrapZone/index';
import { IDialogProps, DialogType } from './Dialog.Props';
import { DialogHost } from '../../DialogHost';
import { Overlay } from '../../Overlay';
import { Layer } from '../../Layer';
import { IconButton } from '../../Button';
import { DialogFooter } from './DialogFooter';
import { Popup } from '../Popup/index';
import { withResponsiveMode, ResponsiveMode } from '../../utilities/decorators/withResponsiveMode';
import styles = require('./Dialog.scss');

export interface IDialogState {
  id?: string;
}

@withResponsiveMode
export class Dialog extends BaseComponent<IDialogProps, IDialogState> {

  public static defaultProps: IDialogProps = {
    isOpen: false,
    type: DialogType.normal,
    isDarkOverlay: true,
    isBlocking: false,
    className: '',
    containerClassName: '',
    contentClassName: '',
    topButtonsProps: []
  };

  constructor(props: IDialogProps) {
    super(props);

    this.state = {
      id: getId('Dialog'),
    };
  }

  public render() {
    let {
      closeButtonAriaLabel,
      elementToFocusOnDismiss,
      firstFocusableSelector,
      forceFocusInsideTrap,
      ignoreExternalFocusing,
      isBlocking,
      isClickableOutsideFocusTrap,
      isDarkOverlay,
      onDismiss,
      onLayerDidMount,
      onLayerMounted,
      responsiveMode,
      subText,
      title,
      type,
      isOpen,
    } = this.props;
    let { id } = this.state;

    let subTextContent;
    const dialogClassName = css(this.props.className, {
      ['ms-Dialog--lgHeader ' + styles.isLargeHeader]: type === DialogType.largeHeader,
      ['ms-Dialog--close ' + styles.isClose]: type === DialogType.close,
    });
    const containerClassName = css(this.props.containerClassName, styles.main);
    let groupings = this._groupChildren();

    if (subText) {
      subTextContent = <p className={ css('ms-Dialog-subText', styles.subText) } id={ id + '-subText' }>{ subText }</p>;
    }

<<<<<<< HEAD
    return (
      <DialogHost
        elementToFocusOnDismiss={ elementToFocusOnDismiss }
        firstFocusableSelector={ firstFocusableSelector }
        forceFocusInsideTrap={ forceFocusInsideTrap }
        ignoreExternalFocusing={ ignoreExternalFocusing }
        isBlocking={ isBlocking }
        isClickableOutsideFocusTrap={ isClickableOutsideFocusTrap }
        isDarkOverlay={ isDarkOverlay }
        onDismiss={ onDismiss }
        onLayerDidMount={ onLayerDidMount }
        responsiveMode={ responsiveMode }
        className={ dialogClassName }
        isOpen={ isOpen }
        titleAriaId={ title && id + '-title' }
        subtitleAriaId={ subText && id + '-subText' }
        containerClassName={ containerClassName }
      >


        <div className={ css('ms-Dialog-header', styles.header) }>
          <p className={ css('ms-Dialog-title', styles.title) } id={ id + '-title' } role='heading'>{ title }</p>
          <div className={ css('ms-Dialog-topButton', styles.topButton) }>
            { this.props.topButtonsProps.map((props) => (
              <Button {...props} />
            )) }
            <Button
              className={ css('ms-Dialog-button ms-Dialog-button--close',
                styles.button,
                { [styles.isClose]: isBlocking || type === DialogType.largeHeader }) }
              buttonType={ ButtonType.icon }
              icon='Cancel'
              ariaLabel={ closeButtonAriaLabel }
              onClick={ onDismiss }
            />
          </div>
        </div>
        <div className={ css('ms-Dialog-inner', styles.inner) }>
          <div className={ css('ms-Dialog-content', styles.content, this.props.contentClassName) }>
            { subTextContent }
            { groupings.contents }
          </div>
          { groupings.footers }
        </div>

      </DialogHost>
    );
=======
    // @temp tuatology - Will adjust this to be a panel at certain breakpoints
    if (responsiveMode >= ResponsiveMode.small) {
      return (
        <Layer onLayerDidMount={ onLayerMounted || onLayerDidMount }>
          <Popup
            role={ isBlocking ? 'alertdialog' : 'dialog' }
            ariaLabelledBy={ title && id + '-title' }
            ariaDescribedBy={ subText && id + '-subText' }
            onDismiss={ onDismiss }
          >
            <div
              className={ dialogClassName }
              ref={ this._onDialogRef }>
              <Overlay isDarkThemed={ isDarkOverlay } onClick={ isBlocking ? null : onDismiss } />
              <FocusTrapZone
                className={ css('ms-Dialog-main', styles.main, this.props.containerClassName) }
                elementToFocusOnDismiss={ elementToFocusOnDismiss }
                isClickableOutsideFocusTrap={ isClickableOutsideFocusTrap ? isClickableOutsideFocusTrap : !isBlocking }
                ignoreExternalFocusing={ ignoreExternalFocusing }
                forceFocusInsideTrap={ forceFocusInsideTrap }
                firstFocusableSelector={ firstFocusableSelector }>
                <div className={ css('ms-Dialog-header', styles.header) }>
                  <p className={ css('ms-Dialog-title', styles.title) } id={ id + '-title' } role='heading'>{ title }</p>
                  <div className={ css('ms-Dialog-topButton', styles.topButton) }>
                    { this.props.topButtonsProps.map((props) => (
                      <IconButton {...props} />
                    )) }
                    <IconButton
                      className={ css(
                        'ms-Dialog-button ms-Dialog-button--close',
                        styles.button,
                        { [styles.isClose]: isBlocking || type === DialogType.largeHeader }
                      ) }
                      iconProps={ { iconName: 'Cancel' } }
                      ariaLabel={ closeButtonAriaLabel }
                      onClick={ onDismiss }
                    />
                  </div>
                </div>
                <div className={ css('ms-Dialog-inner', styles.inner) }>
                  <div className={ css('ms-Dialog-content', styles.content, this.props.contentClassName) }>
                    { subTextContent }
                    { groupings.contents }
                  </div>
                  { groupings.footers }
                </div>
              </FocusTrapZone>
            </div>
          </Popup>
        </Layer>
      );
    }
>>>>>>> 5f935e0a
  }

  // @TODO - typing the footers as an array of DialogFooter is difficult because
  // casing "child as DialogFooter" causes a problem because
  // "Neither type 'ReactElement<any>' nor type 'DialogFooter' is assignable to the other."
  private _groupChildren(): { footers: any[]; contents: any[]; } {

    let groupings: { footers: any[]; contents: any[]; } = {
      footers: [],
      contents: []
    };

    React.Children.map(this.props.children, child => {
      if (typeof child === 'object' && child !== null && child.type === DialogFooter) {
        groupings.footers.push(child);
      } else {
        groupings.contents.push(child);
      }
    });

    return groupings;
  }
}<|MERGE_RESOLUTION|>--- conflicted
+++ resolved
@@ -74,7 +74,6 @@
       subTextContent = <p className={ css('ms-Dialog-subText', styles.subText) } id={ id + '-subText' }>{ subText }</p>;
     }
 
-<<<<<<< HEAD
     return (
       <DialogHost
         elementToFocusOnDismiss={ elementToFocusOnDismiss }
@@ -99,14 +98,15 @@
           <p className={ css('ms-Dialog-title', styles.title) } id={ id + '-title' } role='heading'>{ title }</p>
           <div className={ css('ms-Dialog-topButton', styles.topButton) }>
             { this.props.topButtonsProps.map((props) => (
-              <Button {...props} />
+              <IconButton {...props} />
             )) }
-            <Button
-              className={ css('ms-Dialog-button ms-Dialog-button--close',
+            <IconButton
+              className={ css(
+                'ms-Dialog-button ms-Dialog-button--close',
                 styles.button,
-                { [styles.isClose]: isBlocking || type === DialogType.largeHeader }) }
-              buttonType={ ButtonType.icon }
-              icon='Cancel'
+                { [styles.isClose]: isBlocking || type === DialogType.largeHeader }
+              ) }
+              iconProps={ { iconName: 'Cancel' } }
               ariaLabel={ closeButtonAriaLabel }
               onClick={ onDismiss }
             />
@@ -122,60 +122,6 @@
 
       </DialogHost>
     );
-=======
-    // @temp tuatology - Will adjust this to be a panel at certain breakpoints
-    if (responsiveMode >= ResponsiveMode.small) {
-      return (
-        <Layer onLayerDidMount={ onLayerMounted || onLayerDidMount }>
-          <Popup
-            role={ isBlocking ? 'alertdialog' : 'dialog' }
-            ariaLabelledBy={ title && id + '-title' }
-            ariaDescribedBy={ subText && id + '-subText' }
-            onDismiss={ onDismiss }
-          >
-            <div
-              className={ dialogClassName }
-              ref={ this._onDialogRef }>
-              <Overlay isDarkThemed={ isDarkOverlay } onClick={ isBlocking ? null : onDismiss } />
-              <FocusTrapZone
-                className={ css('ms-Dialog-main', styles.main, this.props.containerClassName) }
-                elementToFocusOnDismiss={ elementToFocusOnDismiss }
-                isClickableOutsideFocusTrap={ isClickableOutsideFocusTrap ? isClickableOutsideFocusTrap : !isBlocking }
-                ignoreExternalFocusing={ ignoreExternalFocusing }
-                forceFocusInsideTrap={ forceFocusInsideTrap }
-                firstFocusableSelector={ firstFocusableSelector }>
-                <div className={ css('ms-Dialog-header', styles.header) }>
-                  <p className={ css('ms-Dialog-title', styles.title) } id={ id + '-title' } role='heading'>{ title }</p>
-                  <div className={ css('ms-Dialog-topButton', styles.topButton) }>
-                    { this.props.topButtonsProps.map((props) => (
-                      <IconButton {...props} />
-                    )) }
-                    <IconButton
-                      className={ css(
-                        'ms-Dialog-button ms-Dialog-button--close',
-                        styles.button,
-                        { [styles.isClose]: isBlocking || type === DialogType.largeHeader }
-                      ) }
-                      iconProps={ { iconName: 'Cancel' } }
-                      ariaLabel={ closeButtonAriaLabel }
-                      onClick={ onDismiss }
-                    />
-                  </div>
-                </div>
-                <div className={ css('ms-Dialog-inner', styles.inner) }>
-                  <div className={ css('ms-Dialog-content', styles.content, this.props.contentClassName) }>
-                    { subTextContent }
-                    { groupings.contents }
-                  </div>
-                  { groupings.footers }
-                </div>
-              </FocusTrapZone>
-            </div>
-          </Popup>
-        </Layer>
-      );
-    }
->>>>>>> 5f935e0a
   }
 
   // @TODO - typing the footers as an array of DialogFooter is difficult because
