import { IDropdownStyles, IDropdownStyleProps } from './Dropdown.types';
import { IStyleFunction, IsFocusVisibleClassName } from '../../Utilities';
import { RectangleEdge } from '../../utilities/positioning';
import {
  FontSizes,
  FontWeights,
  HighContrastSelector,
  IRawStyle,
  IStyle,
  getGlobalClassNames,
  normalize,
  HighContrastSelectorWhite
} from '../../Styling';

const GlobalClassNames = {
  root: 'ms-Dropdown-container',
  label: 'ms-Dropdown-label',
  dropdown: 'ms-Dropdown',
  title: 'ms-Dropdown-title',
  caretDownWrapper: 'ms-Dropdown-caretDownWrapper',
  caretDown: 'ms-Dropdown-caretDown',
  callout: 'ms-Dropdown-callout',
  panel: 'ms-Dropdown-panel',
  dropdownItems: 'ms-Dropdown-items',
  dropdownItem: 'ms-Dropdown-item',
  dropdownDivider: 'ms-Dropdown-divider',
  dropdownOptionText: 'ms-Dropdown-optionText',
  dropdownItemHeader: 'ms-Dropdown-header',
  titleIsPlaceHolder: 'ms-Dropdown-titleIsPlaceHolder',
  titleHasError: 'ms-Dropdown-title--hasError'
};

const DROPDOWN_HEIGHT = 32;
const DROPDOWN_ITEM_HEIGHT = 36;

const highContrastAdjustMixin = {
  [`${HighContrastSelector}, ${HighContrastSelectorWhite.replace('@media ', '')}`]: {
    MsHighContrastAdjust: 'none'
  }
};

const highContrastItemAndTitleStateMixin: IRawStyle = {
  selectors: {
    [HighContrastSelector]: {
      backgroundColor: 'Highlight',
      borderColor: 'Highlight',
      color: 'HighlightText',
      selectors: {
        ':hover': {
          color: 'HighlightText' // overrides the hover styling for buttons that are also selected
        }
      }
    },
    ...highContrastAdjustMixin
  }
};

const highContrastBorderState: IRawStyle = {
  selectors: {
    [HighContrastSelector]: {
      borderColor: 'Highlight'
    }
  }
};

export const getStyles: IStyleFunction<IDropdownStyleProps, IDropdownStyles> = props => {
  const {
    theme,
    hasError,
    hasLabel,
    className,
    isOpen,
    disabled,
    required,
    isRenderingPlaceholder,
    panelClassName,
    calloutClassName,
    calloutRenderEdge
  } = props;

  if (!theme) {
    throw new Error('theme is undefined or null in base Dropdown getStyles function.');
  }

  const globalClassnames = getGlobalClassNames(GlobalClassNames, theme);
  const { palette, semanticColors, effects } = theme;

  const rootHoverFocusActiveSelectorNeutralDarkMixin: IStyle = {
    color: semanticColors.menuItemTextHovered
  };

  const rootHoverFocusActiveSelectorNeutralPrimaryMixin: IStyle = {
    color: palette.neutralPrimary
  };

  const borderColorError: IStyle = {
    borderColor: semanticColors.errorText
  };

  const dropdownItemStyle: IStyle = [
    globalClassnames.dropdownItem,
    {
      backgroundColor: 'transparent',
      boxSizing: 'border-box',
      cursor: 'pointer',
      display: 'flex',
      alignItems: 'center',
      padding: '0 8px',
      width: '100%',
      minHeight: DROPDOWN_ITEM_HEIGHT,
      lineHeight: 20,
      height: 'auto',
      position: 'relative',
      border: '1px solid transparent',
      borderRadius: 0,
      wordWrap: 'break-word',
      overflowWrap: 'break-word',
      textAlign: 'left'
    }
  ];

  const itemSelectors = (isSelected: boolean = false) => {
    return {
      selectors: {
        '&:hover:focus': {
          color: palette.neutralDark,
          backgroundColor: !isSelected ? palette.neutralLighter : palette.neutralLight
        },
        '&:focus': {
          backgroundColor: !isSelected ? 'transparent' : palette.neutralLight
        },
        '&:active': {
          color: palette.neutralDark,
          backgroundColor: !isSelected ? palette.neutralLighter : palette.neutralLight
        },
        [HighContrastSelector]: {
          borderColor: 'Window'
        },
        [`.${IsFocusVisibleClassName} &:focus:after`]: {
          left: 0,
          top: 0,
          bottom: 0,
          right: 0
        }
      }
    };
  };

  const dropdownItemSelected: IStyle = [
    ...dropdownItemStyle,
    {
      backgroundColor: palette.neutralLight,
      color: palette.neutralDark
    },
    itemSelectors(true),
    highContrastItemAndTitleStateMixin
  ];

  const dropdownItemDisabled: IStyle = [
    ...dropdownItemStyle,
    {
      color: semanticColors.disabledText,
      cursor: 'default'
    }
  ];

  const titleOpenBorderRadius =
    calloutRenderEdge === RectangleEdge.bottom
      ? `${effects.roundedCorner2} ${effects.roundedCorner2} 0 0`
      : `0 0 ${effects.roundedCorner2} ${effects.roundedCorner2}`;

  const calloutOpenBorderRadius =
    calloutRenderEdge === RectangleEdge.bottom
      ? `0 0 ${effects.roundedCorner2} ${effects.roundedCorner2}`
      : `${effects.roundedCorner2} ${effects.roundedCorner2} 0 0`;

  return {
    root: globalClassnames.root,
    label: globalClassnames.label,
    dropdown: [
      globalClassnames.dropdown,
      normalize,
      {
<<<<<<< HEAD
        ...theme.fonts.small,
        color: palette.neutralPrimary,
        borderColor: palette.neutralSecondary,
=======
        ...theme.fonts.medium,
        color: semanticColors.menuItemText,
>>>>>>> 3033364f
        position: 'relative',
        outline: 0,
        userSelect: 'none',
        selectors: {
          ['&:hover .' + globalClassnames.title]: [
            !disabled && rootHoverFocusActiveSelectorNeutralDarkMixin,
            { borderColor: !isOpen ? palette.neutralPrimary : palette.themePrimary },
            highContrastBorderState
          ],
          ['&:focus .' + globalClassnames.title]: [
            !disabled && rootHoverFocusActiveSelectorNeutralDarkMixin,
            {
              borderColor:
                palette.themePrimary /* see https://github.com/OfficeDev/office-ui-fabric-react/pull/9182 for semantic color disc */
            },
            highContrastItemAndTitleStateMixin
          ],
          ['&:active .' + globalClassnames.title]: [
            !disabled && rootHoverFocusActiveSelectorNeutralDarkMixin,
            { borderColor: palette.themePrimary },
            highContrastBorderState
          ],

          ['&:hover .' + globalClassnames.caretDown]: !disabled && rootHoverFocusActiveSelectorNeutralPrimaryMixin,
          ['&:focus .' + globalClassnames.caretDown]: [
            !disabled && rootHoverFocusActiveSelectorNeutralPrimaryMixin,
            { selectors: { [HighContrastSelector]: { color: 'HighlightText' }, ...highContrastAdjustMixin } }
          ],
          ['&:active .' + globalClassnames.caretDown]: !disabled && rootHoverFocusActiveSelectorNeutralPrimaryMixin,

          ['&:hover .' + globalClassnames.titleIsPlaceHolder]: !disabled && rootHoverFocusActiveSelectorNeutralPrimaryMixin,
          ['&:focus .' + globalClassnames.titleIsPlaceHolder]: !disabled && rootHoverFocusActiveSelectorNeutralPrimaryMixin,
          ['&:active .' + globalClassnames.titleIsPlaceHolder]: !disabled && rootHoverFocusActiveSelectorNeutralPrimaryMixin,

          ['&:hover .' + globalClassnames.titleHasError]: borderColorError,
          ['&:active .' + globalClassnames.titleHasError]: borderColorError,
          ['&:focus .' + globalClassnames.titleHasError]: borderColorError
        }
      },
      className,
      isOpen && 'is-open',
      disabled && 'is-disabled',
      required && 'is-required',
      required &&
        !hasLabel && {
          selectors: {
            ':after': {
              content: `'*'`,
              color: semanticColors.errorText,
              position: 'absolute',
              top: -5,
              right: -10
            },
            [HighContrastSelector]: {
              selectors: {
                ':after': {
                  right: -14 // moving the * 4 pixel to right to alleviate border clipping in HC mode.
                }
              }
            }
          }
        }
    ],
    title: [
      globalClassnames.title,
      normalize,
      {
        backgroundColor: semanticColors.inputBackground,
        borderWidth: 1,
        borderStyle: 'solid',
        borderColor: semanticColors.inputBorder,
        borderRadius: isOpen ? titleOpenBorderRadius : effects.roundedCorner2,
        cursor: 'pointer',
        display: 'block',
        height: DROPDOWN_HEIGHT,
        lineHeight: DROPDOWN_HEIGHT - 2,
        padding: `0 28px 0 8px`,
        position: 'relative',
        overflow: 'hidden',
        whiteSpace: 'nowrap',
        textOverflow: 'ellipsis'
      },
      isRenderingPlaceholder && [globalClassnames.titleIsPlaceHolder, { color: semanticColors.inputPlaceholderText }],
      hasError && [globalClassnames.titleHasError, borderColorError],
      disabled && {
        backgroundColor: semanticColors.disabledBackground,
        border: 'none',
        color: semanticColors.disabledText,
        cursor: 'default',
        selectors: { [HighContrastSelector]: { border: '1px solid GrayText', color: 'GrayText' } }
      }
    ],
    caretDownWrapper: [
      globalClassnames.caretDownWrapper,
      {
        position: 'absolute',
        top: 1,
        right: 8,
        height: DROPDOWN_HEIGHT,
        lineHeight: DROPDOWN_HEIGHT - 2 // height minus the border
      },
      !disabled && {
        cursor: 'pointer'
      }
    ],
    caretDown: [
      globalClassnames.caretDown,
<<<<<<< HEAD
      { color: palette.neutralSecondary, fontSize: FontSizes.xSmall, pointerEvents: 'none' },
=======
      { color: semanticColors.bodySubtext, fontSize: FontSizes.small, pointerEvents: 'none' },
>>>>>>> 3033364f
      disabled && { color: semanticColors.disabledText, selectors: { [HighContrastSelector]: { color: 'GrayText' } } }
    ],
    errorMessage: { color: semanticColors.errorText, ...theme.fonts.xSmall, paddingTop: 5 },
    callout: [
      globalClassnames.callout,
      {
<<<<<<< HEAD
        boxShadow: effects.elevation8,
        borderRadius: calloutOpenBorderRadius,
        selectors: {
          ['.ms-Callout-main']: { borderRadius: calloutOpenBorderRadius }
        }
=======
        boxShadow: '0 0 2px 0 rgba(0,0,0,0.2)',
        border: `1px solid ${semanticColors.variantBorder}`
>>>>>>> 3033364f
      },
      calloutClassName
    ],
    dropdownItemsWrapper: { selectors: { '&:focus': { outline: 0 } } },
    dropdownItems: [globalClassnames.dropdownItems, { display: 'block' }],
    dropdownItem: [...dropdownItemStyle, itemSelectors()],
    dropdownItemSelected: dropdownItemSelected,
    dropdownItemDisabled: dropdownItemDisabled,
    dropdownItemSelectedAndDisabled: [dropdownItemSelected, dropdownItemDisabled, { backgroundColor: 'transparent' }],
    dropdownItemHidden: [...dropdownItemStyle, { display: 'none' }],
    dropdownDivider: [globalClassnames.dropdownDivider, { height: 1, backgroundColor: semanticColors.bodyDivider }],
    dropdownOptionText: [
      globalClassnames.dropdownOptionText,
      {
        overflow: 'hidden',
        whiteSpace: 'nowrap',
        textOverflow: 'ellipsis',
        minWidth: 0,
        maxWidth: '100%',
        wordWrap: 'break-word',
        overflowWrap: 'break-word',
        margin: '1px'
      }
    ],
    dropdownItemHeader: [
      globalClassnames.dropdownItemHeader,
      {
        ...theme.fonts.small,
        fontWeight: FontWeights.semibold,
        color: semanticColors.menuHeader,
        background: 'none',
        backgroundColor: 'transparent',
        border: 'none',
        height: DROPDOWN_ITEM_HEIGHT,
        lineHeight: DROPDOWN_ITEM_HEIGHT,
        cursor: 'default',
        padding: '0 8px',
        userSelect: 'none',
        textAlign: 'left'
      }
    ],
    subComponentStyles: {
      label: { root: { display: 'inline-block' } },
      panel: {
        root: [panelClassName],
        content: { padding: 0 }
      }
    }
  };
};<|MERGE_RESOLUTION|>--- conflicted
+++ resolved
@@ -181,14 +181,9 @@
       globalClassnames.dropdown,
       normalize,
       {
-<<<<<<< HEAD
         ...theme.fonts.small,
         color: palette.neutralPrimary,
         borderColor: palette.neutralSecondary,
-=======
-        ...theme.fonts.medium,
-        color: semanticColors.menuItemText,
->>>>>>> 3033364f
         position: 'relative',
         outline: 0,
         userSelect: 'none',
@@ -296,27 +291,18 @@
     ],
     caretDown: [
       globalClassnames.caretDown,
-<<<<<<< HEAD
       { color: palette.neutralSecondary, fontSize: FontSizes.xSmall, pointerEvents: 'none' },
-=======
-      { color: semanticColors.bodySubtext, fontSize: FontSizes.small, pointerEvents: 'none' },
->>>>>>> 3033364f
       disabled && { color: semanticColors.disabledText, selectors: { [HighContrastSelector]: { color: 'GrayText' } } }
     ],
     errorMessage: { color: semanticColors.errorText, ...theme.fonts.xSmall, paddingTop: 5 },
     callout: [
       globalClassnames.callout,
       {
-<<<<<<< HEAD
         boxShadow: effects.elevation8,
         borderRadius: calloutOpenBorderRadius,
         selectors: {
           ['.ms-Callout-main']: { borderRadius: calloutOpenBorderRadius }
         }
-=======
-        boxShadow: '0 0 2px 0 rgba(0,0,0,0.2)',
-        border: `1px solid ${semanticColors.variantBorder}`
->>>>>>> 3033364f
       },
       calloutClassName
     ],
