--- conflicted
+++ resolved
@@ -318,13 +318,8 @@
   });
 
   describe('Tab and shift-tab do nothing (keep focus where it is) when the FTZ contains 0 tabbable items', () => {
-<<<<<<< HEAD
-    function setupTest() {
+    function setupTest(props: IFocusTrapZoneProps) {
       const topLevelDiv = (ReactTestUtils.renderIntoDocument(
-=======
-    function setupTest(props: IFocusTrapZoneProps) {
-      const topLevelDiv = ReactTestUtils.renderIntoDocument(
->>>>>>> 0f6ea864
         <div onFocusCapture={_onFocus}>
           <button className={'z1'}>z1</button>
           <FocusTrapZone className={ftzClassname} forceFocusInsideTrap={true} {...props}>
@@ -423,7 +418,7 @@
     function setupTest(props: IFocusTrapZoneProps) {
       // data-is-visible is embedded in buttons here for testing focus behavior on initial render.
       // Components have to be marked visible before setupElement has a chance to apply the data-is-visible attribute.
-      const topLevelDiv = ReactTestUtils.renderIntoDocument(
+      const topLevelDiv = (ReactTestUtils.renderIntoDocument(
         <div>
           <div onFocusCapture={_onFocus}>
             <button className={'z1'}>z1</button>
@@ -441,7 +436,7 @@
             <button className={'z2'}>z2</button>
           </div>
         </div>
-      ) as HTMLElement;
+      ) as unknown) as HTMLElement;
 
       const buttonZ1 = topLevelDiv.querySelector('.z1') as HTMLElement;
       const buttonA = topLevelDiv.querySelector('.a') as HTMLElement;
