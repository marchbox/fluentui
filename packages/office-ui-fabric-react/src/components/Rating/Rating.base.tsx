--- conflicted
+++ resolved
@@ -75,12 +75,8 @@
       icon = 'FavoriteStarFill',
       unselectedIcon = 'FavoriteStar'
     } = this.props;
-<<<<<<< HEAD
     const rating = this._getRating();
-
-=======
-    const divProps = getNativeProps(this.props, divProperties);
->>>>>>> b00937df
+    const divProps = getNativeProps<React.HTMLAttributes<HTMLDivElement>>(this.props, divProperties);
     this._classNames = getClassNames(styles!, {
       disabled,
       readOnly,
