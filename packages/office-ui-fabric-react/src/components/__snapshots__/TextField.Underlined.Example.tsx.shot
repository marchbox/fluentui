--- conflicted
+++ resolved
@@ -515,188 +515,5 @@
       </div>
     </div>
   </div>
-<<<<<<< HEAD
-  <div
-    className=
-        ms-TextField
-        ms-TextField--underlined
-        {
-          -moz-osx-font-smoothing: grayscale;
-          -webkit-font-smoothing: antialiased;
-          box-shadow: none;
-          box-sizing: border-box;
-          font-family: 'Segoe UI', 'Segoe UI Web (West European)', 'Segoe UI', -apple-system, BlinkMacSystemFont, 'Roboto', 'Helvetica Neue', sans-serif;
-          font-size: 14px;
-          font-weight: 400;
-          margin-bottom: 0px;
-          margin-left: 0px;
-          margin-right: 0px;
-          margin-top: 0px;
-          padding-bottom: 0px;
-          padding-left: 0px;
-          padding-right: 0px;
-          padding-top: 0px;
-          position: relative;
-        }
-  >
-    <div
-      className=
-          ms-TextField-wrapper
-          {
-            border-bottom-color: #a80000;
-            border-bottom-style: solid;
-            border-bottom-width: 1px;
-            display: flex;
-            width: 100%;
-          }
-          &:hover {
-            border-bottom-color: #a80000;
-          }
-          @media screen and (-ms-high-contrast: active){&:hover {
-            border-bottom-color: Highlight;
-          }
-    >
-      <label
-        className=
-            ms-Label
-            {
-              -moz-osx-font-smoothing: grayscale;
-              -webkit-font-smoothing: antialiased;
-              box-shadow: none;
-              box-sizing: border-box;
-              color: #323130;
-              display: block;
-              font-family: 'Segoe UI', 'Segoe UI Web (West European)', 'Segoe UI', -apple-system, BlinkMacSystemFont, 'Roboto', 'Helvetica Neue', sans-serif;
-              font-size: 14px;
-              font-weight: 600;
-              height: 32px;
-              line-height: 22px;
-              margin-bottom: 0px;
-              margin-left: 0px;
-              margin-right: 8px;
-              margin-top: 0px;
-              overflow-wrap: break-word;
-              padding-bottom: 5px;
-              padding-left: 12px;
-              padding-right: 0px;
-              padding-top: 5px;
-              word-wrap: break-word;
-            }
-        htmlFor="TextField6"
-      >
-        With error message:
-      </label>
-      <div
-        className=
-            ms-TextField-fieldGroup
-            {
-              align-items: stretch;
-              background: #ffffff;
-              border-color: #a80000;
-              border: none;
-              box-shadow: none;
-              box-sizing: border-box;
-              cursor: text;
-              display: flex;
-              flex-direction: row;
-              flex: 1 1 0px;
-              height: 32px;
-              margin-bottom: 0px;
-              margin-left: 0px;
-              margin-right: 0px;
-              margin-top: 0px;
-              padding-bottom: 0px;
-              padding-left: 0px;
-              padding-right: 0px;
-              padding-top: 0px;
-              position: relative;
-              text-align: left;
-            }
-            &:hover {
-              border-color: #323130;
-            }
-            @media screen and (-ms-high-contrast: active){&:hover {
-              border-color: Highlight;
-            }
-            &:focus, &:hover {
-              border-color: #a80000;
-            }
-      >
-        <input
-          aria-describedby="TextFieldDescription7"
-          aria-invalid={false}
-          className=
-              ms-TextField-field
-              {
-                -moz-osx-font-smoothing: grayscale;
-                -webkit-font-smoothing: antialiased;
-                background-color: transparent;
-                background: none;
-                border-radius: 0px;
-                border: none;
-                box-shadow: none;
-                box-sizing: border-box;
-                color: #323130;
-                font-family: 'Segoe UI', 'Segoe UI Web (West European)', 'Segoe UI', -apple-system, BlinkMacSystemFont, 'Roboto', 'Helvetica Neue', sans-serif;
-                font-size: 14px;
-                font-weight: 400;
-                margin-bottom: 0px;
-                margin-left: 0px;
-                margin-right: 0px;
-                margin-top: 0px;
-                min-width: 0px;
-                outline: 0px;
-                padding-bottom: 0;
-                padding-left: 12px;
-                padding-right: 12px;
-                padding-top: 0;
-                text-align: left;
-                text-overflow: ellipsis;
-                width: 100%;
-              }
-              &:active, &:focus, &:hover {
-                outline: 0px;
-              }
-              &::-ms-clear {
-                display: none;
-              }
-              &::placeholder {
-                -moz-osx-font-smoothing: grayscale;
-                -webkit-font-smoothing: antialiased;
-                color: #605e5c;
-                font-family: 'Segoe UI', 'Segoe UI Web (West European)', 'Segoe UI', -apple-system, BlinkMacSystemFont, 'Roboto', 'Helvetica Neue', sans-serif;
-                font-size: 14px;
-                font-weight: 400;
-                opacity: 1;
-              }
-              &:-ms-input-placeholder {
-                -moz-osx-font-smoothing: grayscale;
-                -webkit-font-smoothing: antialiased;
-                color: #605e5c;
-                font-family: 'Segoe UI', 'Segoe UI Web (West European)', 'Segoe UI', -apple-system, BlinkMacSystemFont, 'Roboto', 'Helvetica Neue', sans-serif;
-                font-size: 14px;
-                font-weight: 400;
-                opacity: 1;
-              }
-          id="TextField6"
-          onBlur={[Function]}
-          onChange={[Function]}
-          onFocus={[Function]}
-          onInput={[Function]}
-          type="text"
-          value=""
-        />
-      </div>
-    </div>
-    <span
-      id="TextFieldDescription7"
-    >
-      <div
-        role="alert"
-      />
-    </span>
-  </div>
-=======
->>>>>>> d251804a
 </div>
 `;