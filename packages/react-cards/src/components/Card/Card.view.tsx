/** @jsx withSlots */
import * as React from 'react';
import { withSlots, getSlots } from '@uifabric/foundation';
<<<<<<< HEAD
import { getNativeProps, htmlElementProperties, warn } from '@uifabric/utilities';
import { Stack } from 'office-ui-fabric-react/lib/Stack';
=======
import { getNativeProps, htmlElementProperties } from '@uifabric/utilities';
import { Stack, IStackComponent } from 'office-ui-fabric-react/lib/Stack';
>>>>>>> b00937df

import { ICardComponent, ICardProps, ICardSlots, ICardTokens } from './Card.types';
import { CardItem } from './CardItem/CardItem';
import { ICardItemProps } from './CardItem/CardItem.types';
import { CardSection } from './CardSection/CardSection';
import { ICardSectionProps } from './CardSection/CardSection.types';

export const CardView: ICardComponent['view'] = props => {
  const Slots = getSlots<ICardProps, ICardSlots>(props, {
    root: Stack
  });

  const { children, styles, tokens, compact, ...rest } = props;

<<<<<<< HEAD
  const nativeProps = getNativeProps<React.HTMLAttributes<HTMLDivElement>>(rest, htmlElementProperties);

  const CardItemType = (<CardItem /> as React.ReactElement<ICardItemProps>).type;
  const CardSectionType = (<CardSection /> as React.ReactElement<ICardSectionProps>).type;

  // Get childrenGap and childrenMargin token values.
  const childrenGap = tokens && (tokens as ICardTokens).childrenGap;
  const childrenMargin = tokens && (tokens as ICardTokens).childrenMargin;
  const childrenCount = React.Children.count(children);

  /* The map function below takes the Card children and applies the correct margin and gap tokens to them, ensuring at the same time that
   * they are of type CardItem or CardSection. */
  const cardChildren: (React.ReactChild | null)[] = React.Children.map(
    children,
    (child: React.ReactElement<ICardItemProps | ICardSectionProps>, index: number) => {
      if (!child) {
        return null;
      }

      // Ensure that we're dealing with CardItems and CardSections and throw a warning otherwise.
      if (child.type === CardItemType || child.type === CardSectionType) {
        // Only compute and clone if childrenGap and/or childrenMargin were provided.
        if (!childrenGap && !childrenMargin) {
          return child;
        }

        const { fill, tokens: childTokens, ...childRest } = child.props;

        let margin: number | string = 0;

        /* If childrenMargin has been specified and the fill property is not present, make the appropriate calculations to get the resolved
         * margin for this specific child depending on the type of Card (vertical vs compact) and the child position in the card (first
         * child, in-between child or last child). */
        if (childrenMargin && !fill) {
          const firstMargin: number = index === 0 ? childrenMargin : 0;
          const lastMargin: number = index === childrenCount - 1 ? childrenMargin : 0;

          const verticalMargin: string = `${firstMargin}px ${childrenMargin}px ${lastMargin}px`;
          const horizontalMargin: string = `${childrenMargin}px ${lastMargin}px ${childrenMargin}px ${firstMargin}px`;

          margin = compact ? horizontalMargin : verticalMargin;
        }

        /* Resolve tokens, sending childrenGap only if the child type is CardSection as CardItem doesn't have a childrenGap token in its
         * type specification. We're sending childrenGap to CardSection so that elements inside a CardSection maintain the overall gap
         * provided to the Card. */
        const resolvedTokens = {
          margin,
          childrenGap: child.type === CardSectionType ? childrenGap : undefined,
          ...childTokens
        };

        // Clone the child with the correct tokens.
        return React.cloneElement(child, {
          tokens: resolvedTokens,
          ...childRest
        });
      }

      warn('The children of a Card component should be of type CardItem or CardSection.');

      return child;
    }
  );
=======
  const nativeProps = getNativeProps<React.HTMLAttributes<HTMLElement>>(rest, htmlElementProperties);
>>>>>>> b00937df

  return (
    <Slots.root
      {...nativeProps}
      horizontal={compact}
      tokens={tokens as IStackComponent['tokens']}
      verticalFill
      verticalAlign="space-between"
      horizontalAlign="space-between"
    >
      {cardChildren}
    </Slots.root>
  );
};<|MERGE_RESOLUTION|>--- conflicted
+++ resolved
@@ -1,13 +1,8 @@
 /** @jsx withSlots */
 import * as React from 'react';
 import { withSlots, getSlots } from '@uifabric/foundation';
-<<<<<<< HEAD
 import { getNativeProps, htmlElementProperties, warn } from '@uifabric/utilities';
-import { Stack } from 'office-ui-fabric-react/lib/Stack';
-=======
-import { getNativeProps, htmlElementProperties } from '@uifabric/utilities';
 import { Stack, IStackComponent } from 'office-ui-fabric-react/lib/Stack';
->>>>>>> b00937df
 
 import { ICardComponent, ICardProps, ICardSlots, ICardTokens } from './Card.types';
 import { CardItem } from './CardItem/CardItem';
@@ -22,7 +17,6 @@
 
   const { children, styles, tokens, compact, ...rest } = props;
 
-<<<<<<< HEAD
   const nativeProps = getNativeProps<React.HTMLAttributes<HTMLDivElement>>(rest, htmlElementProperties);
 
   const CardItemType = (<CardItem /> as React.ReactElement<ICardItemProps>).type;
@@ -87,9 +81,6 @@
       return child;
     }
   );
-=======
-  const nativeProps = getNativeProps<React.HTMLAttributes<HTMLElement>>(rest, htmlElementProperties);
->>>>>>> b00937df
 
   return (
     <Slots.root
