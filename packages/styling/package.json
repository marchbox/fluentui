--- conflicted
+++ resolved
@@ -24,13 +24,8 @@
     "es6-map": "^0.1.5",
     "es6-weak-map": "^2.0.2",
     "office-ui-fabric-react-tslint": ">=5.0.0 <6.0.0",
-<<<<<<< HEAD
     "react": ">=16.3.2-0 <17.0.0",
     "react-dom": ">=16.3.2-0 <17.0.0"
-=======
-    "react": "^16.3.2",
-    "react-dom": "^16.3.2"
->>>>>>> 2ea373d0
   },
   "dependencies": {
     "@microsoft/load-themed-styles": "^1.7.13",
