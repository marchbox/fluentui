--- conflicted
+++ resolved
@@ -527,21 +527,6 @@
       await expect(item).toHaveAttribute('data-indent', '2');
     }
   });
-<<<<<<< HEAD
-});
-
-test('should not have auto detectable accessibility issues', async ({ page }) => {
-  await createElementInternalsTrapsForAxe(page);
-
-  await page.goto(fixtureURL(storybookDocId));
-  await page.waitForFunction(() =>
-    Promise.all([customElements.whenDefined('fluent-menu-list'), customElements.whenDefined('fluent-menu-item')]),
-  );
-
-  const results = await analyzePageWithAxe(page);
-
-  expect(results.violations).toEqual([]);
-=======
 
   test.describe('`change` event', () => {
     test('should emit `change` event when `checked` property changed', async ({ page }) => {
@@ -607,5 +592,17 @@
       await expect(wasChanged).resolves.toBeFalsy();
     });
   });
->>>>>>> eaccd58b
+});
+
+test('should not have auto detectable accessibility issues', async ({ page }) => {
+  await createElementInternalsTrapsForAxe(page);
+
+  await page.goto(fixtureURL(storybookDocId));
+  await page.waitForFunction(() =>
+    Promise.all([customElements.whenDefined('fluent-menu-list'), customElements.whenDefined('fluent-menu-item')]),
+  );
+
+  const results = await analyzePageWithAxe(page);
+
+  expect(results.violations).toEqual([]);
 });