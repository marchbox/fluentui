--- conflicted
+++ resolved
@@ -20,10 +20,7 @@
   }
 };
 
-<<<<<<< HEAD
-=======
 let server;
->>>>>>> 96b7dc34
 exports.webpackDevServerWithCompileResolution = async function() {
   return new Promise((resolve, reject) => {
     const webpack = require('webpack');
@@ -38,18 +35,12 @@
     const devServerOptions = Object.assign({}, webpackConfig.devServer, {
       stats: 'minimal'
     });
-<<<<<<< HEAD
-    const server = new webpackDevServer(compiler, devServerOptions);
-=======
     server = new webpackDevServer(compiler, devServerOptions);
->>>>>>> 96b7dc34
     const port = webpackConfig.devServer.port;
     server.listen(port, '127.0.0.1', () => {
       console.log(`started server on http://localhost:${port}`);
     });
   });
-<<<<<<< HEAD
-=======
 };
 
 exports.webpackDevServerWithCompileResolution.done = async function() {
@@ -58,5 +49,4 @@
       resolve();
     });
   });
->>>>>>> 96b7dc34
 };